--- conflicted
+++ resolved
@@ -47,15 +47,9 @@
 New languages in this release:
 
 - *Caché Object Script* by [Nikita Savchenko][]
-<<<<<<< HEAD
-- *QML* by [John Foster][] 
-
-[John Foster]: https://github.com/jf990
-=======
 - *YAML* by [Stefan Wienert][]
 - *MIPS Assembler* by [Nebuleon Fumika][]
 - *HSP* by [prince][]
->>>>>>> 9f562925
 
 Improvements to existing languages and styles:
 
