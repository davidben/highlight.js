--- conflicted
+++ resolved
@@ -3,6 +3,9 @@
 New languages:
 
 - *Caché Object Script* by [Nikita Savchenko][]
+- *QML* by [John Foster][] 
+
+[John Foster]: https://github.com/jf990
 
 Notable fixes and improvements to existing languages:
 
@@ -39,15 +42,10 @@
 New languages:
 
 - *crmsh* by [Kristoffer Gronlund][]
-<<<<<<< HEAD
 - *SQF* by [Soren Enevoldsen][] 
-- *QML* by [John Foster][] 
 
 [Kristoffer Gronlund]: https://github.com/krig
 [Soren Enevoldsen]: https://github.com/senevoldsen90
-[John Foster]: https://github.com/jf990
-=======
-- *SQF* by [Søren Enevoldsen][]
 
 Notable fixes and improvements to existing languages:
 
@@ -71,7 +69,6 @@
 [Ladislav Prskavec]: https://github.com/abtris
 [Tsuyusato Kitsune]: https://github.com/MakeNowJust
 [Nate Cook]: https://github.com/natecook1000
->>>>>>> 172ec0b4
 
 ## Version 8.8.0
 
