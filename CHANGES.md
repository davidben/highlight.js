--- conflicted
+++ resolved
@@ -7,22 +7,16 @@
 - *Tcl* by [Radek Liska][]
 - *Puppet* by [Jose Molina Colmenero][]
 - *Processing* by [Erik Paluka][]
-<<<<<<< HEAD
 - *Twig* templates by [Luke Holder][]
-=======
 - *PowerShell* by [David Mohundro][]
->>>>>>> 48094601
 
 [Max Mikhailov]: https://github.com/seven-phases-max
 [Bryant Williams]: https://github.com/scien
 [Radek Liska]: https://github.com/Nindaleth
 [Jose Molina Colmenero]: https://github.com/Moliholy
 [Erik Paluka]: https://github.com/paluka
-<<<<<<< HEAD
 [Luke Holder]: https://github.com/lukeholder
-=======
 [David Mohundro]: https://github.com/drmohundro
->>>>>>> 48094601
 
 ## Version 8.2
 
