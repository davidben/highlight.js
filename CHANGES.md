--- conflicted
+++ resolved
@@ -20,11 +20,8 @@
 - fix(parser): Look-ahead regex now work for end matches also (#2237) [Josh Goebel][]
 - fix(parser): Better errors when a language is missing (#2236) [Josh Goebel][]
 - fix(go): Fix escaped character literals (#2266) [David Benjamin][]
-<<<<<<< HEAD
 - fix(objectivec): Fix various preprocessor highlighting issues (#2265) [David Benjamin][]
-=======
 - fix(objectivec): Handle multibyte character literals (#2268) [David Benjamin][]
->>>>>>> 5ef82498
 
 [Josh Goebel]: https://github.com/yyyc514
 [Liam Nobel]: https://github.com/liamnobel
