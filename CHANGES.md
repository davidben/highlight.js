--- conflicted
+++ resolved
@@ -2,22 +2,16 @@
 
 New languages:
 
-<<<<<<< HEAD
+- *C/AL* by [Kenneth Fuglsang][]
 - *OpenSCAD* by [Dan Panzarella][]
-=======
-- *C/AL* by [Kenneth Fuglsang][]
->>>>>>> 26ef5350
 
 New Styles:
 
 - *Atelier Cave*, *Atelier Estuary*, *Atelier Plateau* and *Atelier Savanna* by [Bram de Haan][]
 
 [Bram de Haan]: https://github.com/atelierbram
-<<<<<<< HEAD
+[Kenneth Fuglsang]: https://github.com/kfuglsang
 [Dan Panzarella]: https://github.com/pzl
-=======
-[Kenneth Fuglsang]: https://github.com/kfuglsang
->>>>>>> 26ef5350
 
 ## Version 8.5
 
