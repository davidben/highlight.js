--- conflicted
+++ resolved
@@ -12,15 +12,12 @@
 Improvements:
 
 - We now highlight function declarations in Go
-- [Taisuke Fujimoto][] contributed a very convoluted rules for raw and
-  interpolated strings in C#.
+- [Taisuke Fujimoto][] contributed a very convoluted rules for raw
+  and interpolated strings in C#.
 
 [Tristano Ajmone]: https://github.com/tajmone
-<<<<<<< HEAD
 [Taisuke Fujimoto]: https://github.com/temp-impl
-=======
 [Oleg Efimov]: https://github.com/Sannis
->>>>>>> e4d443be
 
 
 ## Version 9.3.0
