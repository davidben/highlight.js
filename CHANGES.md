## Master

New features:

- Add `listLanguages()` API method.
- export.html merged into test.html.
- Added a bunch of aliases for languages and document current ones.
  Thanks to [Sindre Sorhus][] for background research.
- Added phrasal English words to boost relevance in comments.
- Include docs into the browser download and node.js package.
- Many improvements to SQL definition made by [Heiko August][],
  [Nikolay Lisienko][] and [Travis Odom][].
- Add shorted `lang-` prefix for specifying what language will be
  highlighted.
  Thanks to [Jeff Escalante][]
- Ruby's got support for interactive console sessions. [Pascal Hurni][]

[Heiko August]: https://github.com/auge8472
[Nikolay Lisienko]: https://github.com/neor-ru
[Travis Odom]: https://github.com/Burstaholic
[Jeff Escalante]: https://github.com/jenius

New languages and styles:

- *Elixir* by [Josh Adams][]
- *NSIS* by [Jan T. Sott][]
- *VIM script* by [Jun Yang][]
- *Protocol Buffers* by [Dan Tao][]
- *Nix* by [Domen Kožar][]
- *x86asm* by [innocenat][]
<<<<<<< HEAD
- *LiveScript* by [Taneli Vatanen][] and [Jen Evers-Corvina][]
=======
- *Cap’n Proto* and *Thrift* by [Oleg Efimov][]
>>>>>>> 9d7a50d8

[Sindre Sorhus]: https://github.com/sindresorhus
[Josh Adams]: https://github.com/knewter
[Jan T. Sott]: https://github.com/idleberg
[Jun Yang]: https://github.com/harttle
[Dan Tao]: https://github.com/dtao
[Domen Kožar]: https://github.com/iElectric
[innocenat]: https://github.com/innocenat
[Pascal Hurni]: https://github.com/phurni
<<<<<<< HEAD
[Taneli Vatanen]: https://github.com/Daiz-
[Jen Evers-Corvina]: https://github.com/sevvie
=======
[Oleg Efimov]: https://github.com/Sannis
>>>>>>> 9d7a50d8

## Version 8.0

This new major release is quite a big overhaul bringing both new features and
some backwards incompatible changes. However, chances are that the majority of
users won't be affected by the latter: the basic scenario described in the
README is left intact.

Here's what did change in an incompatible way:

- We're now prefixing all classes located in [CSS classes reference][cr] with
  `hljs-`, by default, because some class names would collide with other
  people's stylesheets. If you were using an older version, you might still want
  the previous behavior, but still want to upgrade. To suppress this new
  behavior, you would initialize like so:

  ```html
  <script type="text/javascript">
    hljs.configure({classPrefix: ''});
    hljs.initHighlightingOnLoad();
  </script>
  ```

- `tabReplace` and `useBR` that were used in different places are also unified
  into the global options object and are to be set using `configure(options)`.
  This function is documented in our [API docs][]. Also note that these
  parameters are gone from `highlightBlock` and `fixMarkup` which are now also
  rely on `configure`.

- We removed public-facing (though undocumented) object `hljs.LANGUAGES` which
  was used to register languages with the library in favor of two new methods:
  `registerLanguage` and `getLanguage`. Both are documented in our [API docs][].

- Result returned from `highlight` and `highlightAuto` no longer contains two
  separate attributes contributing to relevance score, `relevance` and
  `keyword_count`. They are now unified in `relevance`.

Another technically compatible change that nonetheless might need attention:

- The structure of the NPM package was refactored, so if you had installed it
  locally, you'll have to update your paths. The usual `require('highlight.js')`
  works as before. This is contributed by [Dmitry Smolin][].

New features:

- Languages now can be recognized by multiple names like "js" for JavaScript or
  "html" for, well, HTML (which earlier insisted on calling it "xml"). These
  aliases can be specified in the class attribute of the code container in your
  HTML as well as in various API calls. For now there are only a few very common
  aliases but we'll expand it in the future. All of them are listed in the
  [class reference][cr].

- Language detection can now be restricted to a subset of languages relevant in
  a given context — a web page or even a single highlighting call. This is
  especially useful for node.js build that includes all the known languages.
  Another example is a StackOverflow-style site where users specify languages
  as tags rather than in the markdown-formatted code snippets. This is
  documented in the [API reference][] (see methods `highlightAuto` and
  `configure`).

- Language definition syntax streamlined with [variants][] and
  [beginKeywords][].

New languages and styles:

- *Oxygene* by [Carlo Kok][]
- *Mathematica* by [Daniel Kvasnička][]
- *Autohotkey* by [Seongwon Lee][]
- *Atelier* family of styles in 10 variants by [Bram de Haan][]
- *Paraíso* styles by [Jan T. Sott][]

Miscelleanous improvements:

- Highlighting `=>` prompts in Clojure.
- [Jeremy Hull][] fixed a lot of styles for consistency.
- Finally, highlighting PHP and HTML [mixed in peculiar ways][php-html].
- Objective C and C# now properly highlight titles in method definition.
- Big overhaul of relevance counting for a number of languages. Please do report
  bugs about mis-detection of non-trivial code snippets!

[cr]: http://highlightjs.readthedocs.org/en/latest/css-classes-reference.html
[api docs]: http://highlightjs.readthedocs.org/en/latest/api.html
[variants]: https://groups.google.com/d/topic/highlightjs/VoGC9-1p5vk/discussion
[beginKeywords]: https://github.com/isagalaev/highlight.js/commit/6c7fdea002eb3949577a85b3f7930137c7c3038d
[php-html]: https://twitter.com/highlightjs/status/408890903017689088

[Carlo Kok]: https://github.com/carlokok
[Bram de Haan]: https://github.com/atelierbram
[Daniel Kvasnička]: https://github.com/dkvasnicka
[Dmitry Smolin]: https://github.com/dimsmol
[Jeremy Hull]: https://github.com/sourrust
[Seongwon Lee]: https://github.com/dlimpid
[Jan T. Sott]: https://github.com/idleberg


## Version 7.5

A catch-up release dealing with some of the accumulated contributions. This one
is probably will be the last before the 8.0 which will be slightly backwards
incompatible regarding some advanced use-cases.

One outstanding change in this version is the addition of 6 languages to the
[hosted script][d]: Markdown, ObjectiveC, CoffeeScript, Apache, Nginx and
Makefile. It now weighs about 6K more but we're going to keep it under 30K.

New languages:

- OCaml by [Mehdi Dogguy][mehdid] and [Nicolas Braud-Santoni][nbraud]
- [LiveCode Server][lcs] by [Ralf Bitter][revig]
- Scilab by [Sylvestre Ledru][sylvestre]
- basic support for Makefile by [Ivan Sagalaev][isagalaev]

Improvements:

- Ruby's got support for characters like `?A`, `?1`, `?\012` etc. and `%r{..}`
  regexps.
- Clojure now allows a function call in the beginning of s-expressions
  `(($filter "myCount") (arr 1 2 3 4 5))`.
- Haskell's got new keywords and now recognizes more things like pragmas,
  preprocessors, modules, containers, FFIs etc. Thanks to [Zena Treep][treep]
  for the implementation and to [Jeremy Hull][sourrust] for guiding it.
- Miscelleanous fixes in PHP, Brainfuck, SCSS, Asciidoc, CMake, Python and F#.

[mehdid]: https://github.com/mehdid
[nbraud]: https://github.com/nbraud
[revig]: https://github.com/revig
[lcs]: http://livecode.com/developers/guides/server/
[sylvestre]: https://github.com/sylvestre
[isagalaev]: https://github.com/isagalaev
[treep]: https://github.com/treep
[sourrust]: https://github.com/sourrust
[d]: http://highlightjs.org/download/


## New core developers

The latest long period of almost complete inactivity in the project coincided
with growing interest to it led to a decision that now seems completely obvious:
we need more core developers.

So without further ado let me welcome to the core team two long-time
contributors: [Jeremy Hull][] and [Oleg
Efimov][].

Hope now we'll be able to work through stuff faster!

P.S. The historical commit is [here][1] for the record.

[Jeremy Hull]: https://github.com/sourrust
[Oleg Efimov]: https://github.com/sannis
[1]: https://github.com/isagalaev/highlight.js/commit/f3056941bda56d2b72276b97bc0dd5f230f2473f


## Version 7.4

This long overdue version is a snapshot of the current source tree with all the
changes that happened during the past year. Sorry for taking so long!

Along with the changes in code highlight.js has finally got its new home at
<http://highlightjs.org/>, moving from its craddle on Software Maniacs which it
outgrew a long time ago. Be sure to report any bugs about the site to
<mailto:info@highlightjs.org>.

On to what's new…

New languages:

- Handlebars templates by [Robin Ward][]
- Oracle Rules Language by [Jason Jacobson][]
- F# by [Joans Follesø][]
- AsciiDoc and Haml by [Dan Allen][]
- Lasso by [Eric Knibbe][]
- SCSS by [Kurt Emch][]
- VB.NET by [Poren Chiang][]
- Mizar by [Kelley van Evert][]

[Robin Ward]: https://github.com/eviltrout
[Jason Jacobson]: https://github.com/jayce7
[Joans Follesø]: https://github.com/follesoe
[Dan Allen]: https://github.com/mojavelinux
[Eric Knibbe]: https://github.com/EricFromCanada
[Kurt Emch]: https://github.com/kemch
[Poren Chiang]: https://github.com/rschiang
[Kelley van Evert]: https://github.com/kelleyvanevert

New style themes:

- Monokai Sublime by [noformnocontent][]
- Railscasts by [Damien White][]
- Obsidian by [Alexander Marenin][]
- Docco by [Simon Madine][]
- Mono Blue by [Ivan Sagalaev][] (uses a single color hue for everything)
- Foundation by [Dan Allen][]

[noformnocontent]: http://nn.mit-license.org/
[Damien White]: https://github.com/visoft
[Alexander Marenin]: https://github.com/ioncreature
[Simon Madine]: https://github.com/thingsinjars
[Ivan Sagalaev]: https://github.com/isagalaev

Other notable changes:

- Corrected many corner cases in CSS.
- Dropped Python 2 version of the build tool.
- Implemented building for the AMD format.
- Updated Rust keywords (thanks to [Dmitry Medvinsky][]).
- Literal regexes can now be used in language definitions.
- CoffeeScript highlighting is now significantly more robust and rich due to
  input from [Cédric Néhémie][].

[Dmitry Medvinsky]: https://github.com/dmedvinsky
[Cédric Néhémie]: https://github.com/abe33


## Version 7.3

- Since this version highlight.js no longer works in IE version 8 and older.
  It's made it possible to reduce the library size and dramatically improve code
  readability and made it easier to maintain. Time to go forward!

- New languages: AppleScript (by [Nathan Grigg][ng] and [Dr. Drang][dd]) and
  Brainfuck (by [Evgeny Stepanischev][bolk]).

- Improvements to existing languages:

    - interpreter prompt in Python (`>>>` and `...`)
    - @-properties and classes in CoffeeScript
    - E4X in JavaScript (by [Oleg Efimov][oe])
    - new keywords in Perl (by [Kirk Kimmel][kk])
    - big Ruby syntax update (by [Vasily Polovnyov][vast])
    - small fixes in Bash

- Also Oleg Efimov did a great job of moving all the docs for language and style
  developers and contributors from the old wiki under the source code in the
  "docs" directory. Now these docs are nicely presented at
  <http://highlightjs.readthedocs.org/>.

[ng]: https://github.com/nathan11g
[dd]: https://github.com/drdrang
[bolk]: https://github.com/bolknote
[oe]: https://github.com/Sannis
[kk]: https://github.com/kimmel
[vast]: https://github.com/vast


## Version 7.2

A regular bug-fix release without any significant new features. Enjoy!


## Version 7.1

A Summer crop:

- [Marc Fornos][mf] made the definition for Clojure along with the matching
  style Rainbow (which, of course, works for other languages too).
- CoffeeScript support continues to improve getting support for regular
  expressions.
- Yoshihide Jimbo ported to highlight.js [five Tomorrow styles][tm] from the
  [project by Chris Kempson][tm0].
- Thanks to [Casey Duncun][cd] the library can now be built in the popular
  [AMD format][amd].
- And last but not least, we've got a fair number of correctness and consistency
  fixes, including a pretty significant refactoring of Ruby.

[mf]: https://github.com/mfornos
[tm]: http://jmblog.github.com/color-themes-for-highlightjs/
[tm0]: https://github.com/ChrisKempson/Tomorrow-Theme
[cd]: https://github.com/caseman
[amd]: http://requirejs.org/docs/whyamd.html


## Version 7.0

The reason for the new major version update is a global change of keyword syntax
which resulted in the library getting smaller once again. For example, the
hosted build is 2K less than at the previous version while supporting two new
languages.

Notable changes:

- The library now works not only in a browser but also with [node.js][]. It is
  installable with `npm install highlight.js`. [API][] docs are available on our
  wiki.

- The new unique feature (apparently) among syntax highlighters is highlighting
  *HTTP* headers and an arbitrary language in the request body. The most useful
  languages here are *XML* and *JSON* both of which highlight.js does support.
  Here's [the detailed post][p] about the feature.

- Two new style themes: a dark "south" *[Pojoaque][]* by Jason Tate and an
  emulation of*XCode* IDE by [Angel Olloqui][ao].

- Three new languages: *D* by [Aleksandar Ružičić][ar], *R* by [Joe Cheng][jc]
  and *GLSL* by [Sergey Tikhomirov][st].

- *Nginx* syntax has become a million times smaller and more universal thanks to
  remaking it in a more generic manner that doesn't require listing all the
  directives in the known universe.

- Function titles are now highlighted in *PHP*.

- *Haskell* and *VHDL* were significantly reworked to be more rich and correct
  by their respective maintainers [Jeremy Hull][sr] and [Igor Kalnitsky][ik].

And last but not least, many bugs have been fixed around correctness and
language detection.

Overall highlight.js currently supports 51 languages and 20 style themes.

[node.js]: http://nodejs.org/
[api]: http://softwaremaniacs.org/wiki/doku.php/highlight.js:api
[p]: http://softwaremaniacs.org/blog/2012/05/10/http-and-json-in-highlight-js/en/
[pojoaque]: http://web-cms-designs.com/ftopict-10-pojoaque-style-for-highlight-js-code-highlighter.html
[ao]: https://github.com/angelolloqui
[ar]: https://github.com/raleksandar
[jc]: https://github.com/jcheng5
[st]: https://github.com/tikhomirov
[sr]: https://github.com/sourrust
[ik]: https://github.com/ikalnitsky


## Version 6.2

A lot of things happened in highlight.js since the last version! We've got nine
new contributors, the discussion group came alive, and the main branch on GitHub
now counts more than 350 followers. Here are most significant results coming
from all this activity:

- 5 (five!) new languages: Rust, ActionScript, CoffeeScript, MatLab and
  experimental support for markdown. Thanks go to [Andrey Vlasovskikh][av],
  [Alexander Myadzel][am], [Dmytrii Nagirniak][dn], [Oleg Efimov][oe], [Denis
  Bardadym][db] and [John Crepezzi][jc].

- 2 new style themes: Monokai by [Luigi Maselli][lm] and stylistic imitation of
  another well-known highlighter Google Code Prettify by [Aahan Krish][ak].

- A vast number of [correctness fixes and code refactorings][log], mostly made
  by [Oleg Efimov][oe] and [Evgeny Stepanischev][es].

[av]: https://github.com/vlasovskikh
[am]: https://github.com/myadzel
[dn]: https://github.com/dnagir
[oe]: https://github.com/Sannis
[db]: https://github.com/btd
[jc]: https://github.com/seejohnrun
[lm]: http://grigio.org/
[ak]: https://github.com/geekpanth3r
[es]: https://github.com/bolknote
[log]: https://github.com/isagalaev/highlight.js/commits/


## Version 6.1 — Solarized

[Jeremy Hull][jh] has implemented my dream feature — a port of [Solarized][]
style theme famous for being based on the intricate color theory to achieve
correct contrast and color perception. It is now available for highlight.js in
both variants — light and dark.

This version also adds a new original style Arta. Its author pumbur maintains a
[heavily modified fork of highlight.js][pb] on GitHub.

[jh]: https://github.com/sourrust
[solarized]: http://ethanschoonover.com/solarized
[pb]: https://github.com/pumbur/highlight.js


## Version 6.0

New major version of the highlighter has been built on a significantly
refactored syntax. Due to this it's even smaller than the previous one while
supporting more languages!

New languages are:

- Haskell by [Jeremy Hull][sourrust]
- Erlang in two varieties — module and REPL — made collectively by [Nikolay
  Zakharov][desh], [Dmitry Kovega][arhibot] and [Sergey Ignatov][ignatov]
- Objective C by [Valerii Hiora][vhbit]
- Vala by [Antono Vasiljev][antono]
- Go by [Stephan Kountso][steplg]

[sourrust]: https://github.com/sourrust
[desh]: http://desh.su/
[arhibot]: https://github.com/arhibot
[ignatov]: https://github.com/ignatov
[vhbit]: https://github.com/vhbit
[antono]: https://github.com/antono
[steplg]: https://github.com/steplg

Also this version is marginally faster and fixes a number of small long-standing
bugs.

Developer overview of the new language syntax is available in a [blog post about
recent beta release][beta].

[beta]: http://softwaremaniacs.org/blog/2011/04/25/highlight-js-60-beta/en/

P.S. New version is not yet available on a Yandex' CDN, so for now you have to
download [your own copy][d].

[d]: /soft/highlight/en/download/


## Version 5.14

Fixed bugs in HTML/XML detection and relevance introduced in previous
refactoring.

Also test.html now shows the second best result of language detection by
relevance.


## Version 5.13

Past weekend began with a couple of simple additions for existing languages but
ended up in a big code refactoring bringing along nice improvements for language
developers.

### For users

- Description of C++ has got new keywords from the upcoming [C++ 0x][] standard.
- Description of HTML has got new tags from [HTML 5][].
- CSS-styles have been unified to use consistent padding and also have lost
  pop-outs with names of detected languages.
- [Igor Kalnitsky][ik] has sent two new language descriptions: CMake и VHDL.

This makes total number of languages supported by highlight.js to reach 35.

Bug fixes:

- Custom classes on `<pre>` tags are not being overridden anymore
- More correct highlighting of code blocks inside non-`<pre>` containers:
  highlighter now doesn't insist on replacing them with its own container and
  just replaces the contents.
- Small fixes in browser compatibility and heuristics.

[c++ 0x]: http://ru.wikipedia.org/wiki/C%2B%2B0x
[html 5]: http://en.wikipedia.org/wiki/HTML5
[ik]: http://kalnitsky.org.ua/

### For developers

The most significant change is the ability to include language submodes right
under `contains` instead of defining explicit named submodes in the main array:

    contains: [
      'string',
      'number',
      {begin: '\\n', end: hljs.IMMEDIATE_RE}
    ]

This is useful for auxiliary modes needed only in one place to define parsing.
Note that such modes often don't have `className` and hence won't generate a
separate `<span>` in the resulting markup. This is similar in effect to
`noMarkup: true`. All existing languages have been refactored accordingly.

Test file test.html has at last become a real test. Now it not only puts the
detected language name under the code snippet but also tests if it matches the
expected one. Test summary is displayed right above all language snippets.


## CDN

Fine people at [Yandex][] agreed to host highlight.js on their big fast servers.
[Link up][l]!

[yandex]: http://yandex.com/
[l]: http://softwaremaniacs.org/soft/highlight/en/download/


## Version 5.10 — "Paris".

Though I'm on a vacation in Paris, I decided to release a new version with a
couple of small fixes:

- Tomas Vitvar discovered that TAB replacement doesn't always work when used
  with custom markup in code
- SQL parsing is even more rigid now and doesn't step over SmallTalk in tests


## Version 5.9

A long-awaited version is finally released.

New languages:

- Andrew Fedorov made a definition for Lua
- a long-time highlight.js contributor [Peter Leonov][pl] made a definition for
  Nginx config
- [Vladimir Moskva][vm] made a definition for TeX

[pl]: http://kung-fu-tzu.ru/
[vm]: http://fulc.ru/

Fixes for existing languages:

- [Loren Segal][ls] reworked the Ruby definition and added highlighting for
  [YARD][] inline documentation
- the definition of SQL has become more solid and now it shouldn't be overly
  greedy when it comes to language detection

[ls]: http://gnuu.org/
[yard]: http://yardoc.org/

The highlighter has become more usable as a library allowing to do highlighting
from initialization code of JS frameworks and in ajax methods (see.
readme.eng.txt).

Also this version drops support for the [WordPress][wp] plugin. Everyone is
welcome to [pick up its maintenance][p] if needed.

[wp]: http://wordpress.org/
[p]: http://bazaar.launchpad.net/~isagalaev/+junk/highlight/annotate/342/src/wp_highlight.js.php


## Version 5.8

- Jan Berkel has contributed a definition for Scala. +1 to hotness!
- All CSS-styles are rewritten to work only inside `<pre>` tags to avoid
  conflicts with host site styles.


## Version 5.7.

Fixed escaping of quotes in VBScript strings.


## Version 5.5

This version brings a small change: now .ini-files allow digits, underscores and
square brackets in key names.


## Version 5.4

Fixed small but upsetting bug in the packer which caused incorrect highlighting
of explicitly specified languages. Thanks to Andrew Fedorov for precise
diagnostics!


## Version 5.3

The version to fulfil old promises.

The most significant change is that highlight.js now preserves custom user
markup in code along with its own highlighting markup. This means that now it's
possible to use, say, links in code. Thanks to [Vladimir Dolzhenko][vd] for the
[initial proposal][1] and for making a proof-of-concept patch.

Also in this version:

- [Vasily Polovnyov][vp] has sent a GitHub-like style and has implemented
  support for CSS @-rules and Ruby symbols.
- Yura Zaripov has sent two styles: Brown Paper and School Book.
- Oleg Volchkov has sent a definition for [Parser 3][p3].

[1]: http://softwaremaniacs.org/forum/highlightjs/6612/
[p3]: http://www.parser.ru/
[vp]: http://vasily.polovnyov.ru/
[vd]: http://dolzhenko.blogspot.com/


## Version 5.2

- at last it's possible to replace indentation TABs with something sensible (e.g. 2 or 4 spaces)
- new keywords and built-ins for 1C by Sergey Baranov
- a couple of small fixes to Apache highlighting


## Version 5.1

This is one of those nice version consisting entirely of new and shiny
contributions!

- [Vladimir Ermakov][vooon] created highlighting for AVR Assembler
- [Ruslan Keba][rukeba] created highlighting for Apache config file. Also his
  original visual style for it is now available for all highlight.js languages
  under the name "Magula".
- [Shuen-Huei Guan][drake] (aka Drake) sent new keywords for RenderMan
  languages. Also thanks go to [Konstantin Evdokimenko][ke] for his advice on
  the matter.

[vooon]: http://vehq.ru/about/
[rukeba]: http://rukeba.com/
[drake]: http://drakeguan.org/
[ke]: http://k-evdokimenko.moikrug.ru/


## Version 5.0

The main change in the new major version of highlight.js is a mechanism for
packing several languages along with the library itself into a single compressed
file. Now sites using several languages will load considerably faster because
the library won't dynamically include additional files while loading.

Also this version fixes a long-standing bug with Javascript highlighting that
couldn't distinguish between regular expressions and division operations.

And as usually there were a couple of minor correctness fixes.

Great thanks to all contributors! Keep using highlight.js.


## Version 4.3

This version comes with two contributions from [Jason Diamond][jd]:

- language definition for C# (yes! it was a long-missed thing!)
- Visual Studio-like highlighting style

Plus there are a couple of minor bug fixes for parsing HTML and XML attributes.

[jd]: http://jason.diamond.name/weblog/


## Version 4.2

The biggest news is highlighting for Lisp, courtesy of Vasily Polovnyov. It's
somewhat experimental meaning that for highlighting "keywords" it doesn't use
any pre-defined set of a Lisp dialect. Instead it tries to highlight first word
in parentheses wherever it makes sense. I'd like to ask people programming in
Lisp to confirm if it's a good idea and send feedback to [the forum][f].

Other changes:

- Smalltalk was excluded from DEFAULT_LANGUAGES to save traffic
- [Vladimir Epifanov][voldmar] has implemented javascript style switcher for
  test.html
- comments now allowed inside Ruby function definition
- [MEL][] language from [Shuen-Huei Guan][drake]
- whitespace now allowed between `<pre>` and `<code>`
- better auto-detection of C++ and PHP
- HTML allows embedded VBScript (`<% .. %>`)

[f]: http://softwaremaniacs.org/forum/highlightjs/
[voldmar]: http://voldmar.ya.ru/
[mel]: http://en.wikipedia.org/wiki/Maya_Embedded_Language
[drake]: http://drakeguan.org/


## Version 4.1

Languages:

- Bash from Vah
- DOS bat-files from Alexander Makarov (Sam)
- Diff files from Vasily Polovnyov
- Ini files from myself though initial idea was from Sam

Styles:

- Zenburn from Vladimir Epifanov, this is an imitation of a
  [well-known theme for Vim][zenburn].
- Ascetic from myself, as a realization of ideals of non-flashy highlighting:
  just one color in only three gradations :-)

In other news. [One small bug][bug] was fixed, built-in keywords were added for
Python and C++ which improved auto-detection for the latter (it was shame that
[my wife's blog][alenacpp] had issues with it from time to time). And lastly
thanks go to Sam for getting rid of my stylistic comments in code that were
getting in the way of [JSMin][].

[zenburn]: http://en.wikipedia.org/wiki/Zenburn
[alenacpp]: http://alenacpp.blogspot.com/
[bug]: http://softwaremaniacs.org/forum/viewtopic.php?id=1823
[jsmin]: http://code.google.com/p/jsmin-php/


## Version 4.0

New major version is a result of vast refactoring and of many contributions.

Visible new features:

- Highlighting of embedded languages. Currently is implemented highlighting of
  Javascript and CSS inside HTML.
- Bundled 5 ready-made style themes!

Invisible new features:

- Highlight.js no longer pollutes global namespace. Only one object and one
  function for backward compatibility.
- Performance is further increased by about 15%.

Changing of a major version number caused by a new format of language definition
files. If you use some third-party language files they should be updated.


## Version 3.5

A very nice version in my opinion fixing a number of small bugs and slightly
increased speed in a couple of corner cases. Thanks to everybody who reports
bugs in he [forum][f] and by email!

There is also a new language — XML. A custom XML formerly was detected as HTML
and didn't highlight custom tags. In this version I tried to make custom XML to
be detected and highlighted by its own rules. Which by the way include such
things as CDATA sections and processing instructions (`<? ... ?>`).

[f]: http://softwaremaniacs.org/forum/viewforum.php?id=6


## Version 3.3

[Vladimir Gubarkov][xonix] has provided an interesting and useful addition.
File export.html contains a little program that shows and allows to copy and
paste an HTML code generated by the highlighter for any code snippet. This can
be useful in situations when one can't use the script itself on a site.


[xonix]: http://xonixx.blogspot.com/


## Version 3.2 consists completely of contributions:

- Vladimir Gubarkov has described SmallTalk
- Yuri Ivanov has described 1C
- Peter Leonov has packaged the highlighter as a Firefox extension
- Vladimir Ermakov has compiled a mod for phpBB

Many thanks to you all!


## Version 3.1

Three new languages are available: Django templates, SQL and Axapta. The latter
two are sent by [Dmitri Roudakov][1]. However I've almost entirely rewrote an
SQL definition but I'd never started it be it from the ground up :-)

The engine itself has got a long awaited feature of grouping keywords
("keyword", "built-in function", "literal"). No more hacks!

[1]: http://roudakov.ru/


## Version 3.0

It is major mainly because now highlight.js has grown large and has become
modular. Now when you pass it a list of languages to highlight it will
dynamically load into a browser only those languages.

Also:

- Konstantin Evdokimenko of [RibKit][] project has created a highlighting for
  RenderMan Shading Language and RenderMan Interface Bytestream. Yay for more
  languages!
- Heuristics for C++ and HTML got better.
- I've implemented (at last) a correct handling of backslash escapes in C-like
  languages.

There is also a small backwards incompatible change in the new version. The
function initHighlighting that was used to initialize highlighting instead of
initHighlightingOnLoad a long time ago no longer works. If you by chance still
use it — replace it with the new one.

[RibKit]: http://ribkit.sourceforge.net/


## Version 2.9

Highlight.js is a parser, not just a couple of regular expressions. That said
I'm glad to announce that in the new version 2.9 has support for:

- in-string substitutions for Ruby -- `#{...}`
- strings from from numeric symbol codes (like #XX) for Delphi


## Version 2.8

A maintenance release with more tuned heuristics. Fully backwards compatible.


## Version 2.7

- Nikita Ledyaev presents highlighting for VBScript, yay!
- A couple of bugs with escaping in strings were fixed thanks to Mickle
- Ongoing tuning of heuristics

Fixed bugs were rather unpleasant so I encourage everyone to upgrade!


## Version 2.4

- Peter Leonov provides another improved highlighting for Perl
- Javascript gets a new kind of keywords — "literals". These are the words
  "true", "false" and "null"

Also highlight.js homepage now lists sites that use the library. Feel free to
add your site by [dropping me a message][mail] until I find the time to build a
submit form.

[mail]: mailto:Maniac@SoftwareManiacs.Org


## Version 2.3

This version fixes IE breakage in previous version. My apologies to all who have
already downloaded that one!


## Version 2.2

- added highlighting for Javascript
- at last fixed parsing of Delphi's escaped apostrophes in strings
- in Ruby fixed highlighting of keywords 'def' and 'class', same for 'sub' in
  Perl


## Version 2.0

- Ruby support by [Anton Kovalyov][ak]
- speed increased by orders of magnitude due to new way of parsing
- this same way allows now correct highlighting of keywords in some tricky
  places (like keyword "End" at the end of Delphi classes)

[ak]: http://anton.kovalyov.net/


## Version 1.0

Version 1.0 of javascript syntax highlighter is released!

It's the first version available with English description. Feel free to post
your comments and question to [highlight.js forum][forum]. And don't be afraid
if you find there some fancy Cyrillic letters -- it's for Russian users too :-)

[forum]: http://softwaremaniacs.org/forum/viewforum.php?id=6<|MERGE_RESOLUTION|>--- conflicted
+++ resolved
@@ -28,11 +28,8 @@
 - *Protocol Buffers* by [Dan Tao][]
 - *Nix* by [Domen Kožar][]
 - *x86asm* by [innocenat][]
-<<<<<<< HEAD
+- *Cap’n Proto* and *Thrift* by [Oleg Efimov][]
 - *LiveScript* by [Taneli Vatanen][] and [Jen Evers-Corvina][]
-=======
-- *Cap’n Proto* and *Thrift* by [Oleg Efimov][]
->>>>>>> 9d7a50d8
 
 [Sindre Sorhus]: https://github.com/sindresorhus
 [Josh Adams]: https://github.com/knewter
@@ -42,12 +39,10 @@
 [Domen Kožar]: https://github.com/iElectric
 [innocenat]: https://github.com/innocenat
 [Pascal Hurni]: https://github.com/phurni
-<<<<<<< HEAD
+[Oleg Efimov]: https://github.com/Sannis
 [Taneli Vatanen]: https://github.com/Daiz-
 [Jen Evers-Corvina]: https://github.com/sevvie
-=======
-[Oleg Efimov]: https://github.com/Sannis
->>>>>>> 9d7a50d8
+
 
 ## Version 8.0
 
