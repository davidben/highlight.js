--- conflicted
+++ resolved
@@ -18,13 +18,10 @@
 New languages in this release:
 
 - *Caché Object Script* by [Nikita Savchenko][]
-<<<<<<< HEAD
-- *BASIC* by [Raphaël Assénat][]
-=======
 - *YAML* by [Stefan Wienert][]
 - *MIPS Assembler* by [Nebuleon Fumika][]
 - *HSP* by [prince][]
->>>>>>> 9cb74ab3
+- *BASIC* by [Raphaël Assénat][]
 
 Improvements to existing languages and styles:
 
