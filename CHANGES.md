--- conflicted
+++ resolved
@@ -13,11 +13,8 @@
 
 - We now highlight function declarations in Go
 
-<<<<<<< HEAD
+[Tristano Ajmone]: https://github.com/tajmone
 [Oleg Efimov]: https://github.com/Sannis
-=======
-[Tristano Ajmone]: https://github.com/tajmone
->>>>>>> f8b20f95
 
 
 ## Version 9.3.0
