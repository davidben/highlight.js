## Master (UNRELEASED)

New languages:

- *MikroTik* RouterOS Scripting language by [Ivan Dementev][].

Improvements:

- *Crystal* updated with new keywords and syntaxes by [Tsuyusato Kitsune][].
- *Julia* updated to the modern definitions by [Alex Arslan][].
- *julia-repl* added by [Morten Piibeleht][].
- [Stanislav Belov][] wrote a new definition for *1C*, replacing the one that
<<<<<<< HEAD
  been updated for more than 8 years. The new version supports syntax for
  versions 7.7 and 8.
- new style: VisualStudio 2015 Dark by [Nicolas LLOBERA][]
=======
  has not been updated for more than 8 years. The new version supports syntax
  for versions 7.7 and 8.
>>>>>>> 861140d7

[Tsuyusato Kitsune]: https://github.com/MakeNowJust
[Alex Arslan]: https://github.com/ararslan
[Morten Piibeleht]: https://github.com/mortenpi
[Stanislav Belov]: https://github.com/4ppl
[Ivan Dementev]: https://github.com/DiVAN1x
[Nicolas LLOBERA]: https://github.com/Nicolas01


## Version 9.11.0

New languages:

- *Shell* by [Tsuyusato Kitsune][]
- *jboss-cli* by [Raphaël Parrëe][]

Improvements:

- [Joël Porquet] has [greatly improved the definition of *makefile*][5b3e0e6].
- *C++* class titles are now highlighted as in other languages with classes.
- [Jordi Petit][] added rarely used `or`, `and` and `not` keywords to *C++*.
- [Pieter Vantorre][] fixed highlighting of negative floating point values.


[Tsuyusato Kitsune]: https://github.com/MakeNowJust
[Jordi Petit]: https://github.com/jordi-petit
[Raphaël Parrëe]: https://github.com/rparree
[Pieter Vantorre]: https://github.com/NuclearCookie
[5b3e0e6]: https://github.com/isagalaev/highlight.js/commit/5b3e0e68bfaae282faff6697d6a490567fa9d44b


## Version 9.10.0

Apologies for missing the previous release cycle. Some thing just can't be
automated… Anyway, we're back!

New languages:

- *Hy* by [Sergey Sobko][]
- *Leaf* by [Hale Chan][]
- *N1QL* by [Andres Täht][] and [Rene Saarsoo][]

Improvements:

- *Rust* got updated with new keywords by [Kasper Andersen][] and then
  significantly modernized even more by [Eduard-Mihai Burtescu][] (yes, @eddyb,
  Rust core team member!)
- *Python* updated with f-literals by [Philipp A][].
- *YAML* updated with unquoted strings support.
- *Gauss* updated with new keywords by [Matt Evans][].
- *Lua* updated with new keywords by [Joe Blow][].
- *Kotlin* updated with new keywords by [Philipp Hauer][].
- *TypeScript* got highlighting of function params and updated keywords by
  [Ike Ku][].
- *Scheme* now correctly handles \`-quoted lists thanks to [Guannan Wei].
- [Sam Wu][] fixed handling of `<<` in *C++* defines.

[Philipp A]: https://github.com/flying-sheep
[Philipp Hauer]: https://github.com/phauer
[Sergey Sobko]: https://github.com/profitware
[Hale Chan]: https://github.com/halechan
[Matt Evans]: https://github.com/matthewevans
[Joe Blow]: https://github.com/mossarelli
[Kasper Andersen]: https://github.com/kasma1990
[Eduard-Mihai Burtescu]: https://github.com/eddyb
[Andres Täht]: https://github.com/andrestaht
[Rene Saarsoo]: https://github.com/nene
[Philipp Hauer]: https://github.com/phauer
[Ike Ku]: https://github.com/dempfi
[Guannan Wei]: https://github.com/Kraks
[Sam Wu]: https://github.com/samsam2310


## Version 9.9.0

New languages

- *LLVM* by [Michael Rodler][]

Improvements:

- *TypeScript* updated with annotations and param lists inside constructors, by
  [Raphael Parree][].
- *CoffeeScript* updated with new keywords and fixed to recognize JavaScript
  in \`\`\`, thanks to thanks to [Geoffrey Booth][].
- Compiler directives in *Delphi* are now correctly highlighted as "meta".

[Raphael Parree]: https://github.com/rparree
[Michael Rodler]: https://github.com/f0rki
[Geoffrey Booth]: https://github.com/GeoffreyBooth


## Version 9.8.0 "New York"

This version is the second one that deserved a name. Because I'm in New York,
and the release isn't missing the deadline only because it's still Tuesday on
West Coast.

New languages:

- *Clean* by [Camil Staps][]
- *Flix* by [Magnus Madsen][]

Improvements:

- [Kenton Hamaluik][] did a comprehensive update for *Haxe*.
- New commands for *PowerShell* from [Nicolas Le Gall][].
- [Jan T. Sott][] updated *NSIS*.
- *Java* and *Swift* support unicode characters in identifiers thanks to
  [Alexander Lichter][].

[Camil Staps]: https://github.com/camilstaps
[Magnus Madsen]: https://github.com/magnus-madsen
[Kenton Hamaluik]: https://github.com/FuzzyWuzzie
[Nicolas Le Gall]: https://github.com/darkitty
[Jan T. Sott]: https://github.com/idleberg
[Alexander Lichter]: https://github.com/manniL


## Version 9.7.0

A comprehensive bugfix release. This is one of the best things about
highlight.js: even boring things keep getting better (even if slow).

- VHDL updated with PSL keywords and uses more consistent styling.
- Nested C-style comments no longer break highlighting in many languages.
- JavaScript updated with `=>` functions, highlighted object attributes and
  parsing within template string substitution blocks (`${...}`).
- Fixed another corner case with self-closing `<tag/>` in JSX.
- Added `HEALTHCHECK` directive in Docker.
- Delphi updated with new Free Pascal keywords.
- Fixed digit separator parsing in C++.
- C# updated with new keywords and fixed to allow multiple identifiers within
  generics `<...>`.
- Fixed another slow regex in Less.


## Version 9.6.0

New languages:

- *ABNF* and *EBNF* by [Alex McKibben][]
- *Awk* by [Matthew Daly][]
- *SubUnit* by [Sergey Bronnikov][]

New styles:

- *Atom One* in both Dark and Light variants  by [Daniel Gamage][]

Plus, a few smaller updates for *Lasso*, *Elixir*, *C++* and *SQL*.

[Alex McKibben]: https://github.com/mckibbenta
[Daniel Gamage]: https://github.com/danielgamage
[Matthew Daly]: https://github.com/matthewbdaly
[Sergey Bronnikov]: https://github.com/ligurio


## Version 9.5.0

New languages:

- *Excel* by [Victor Zhou][]
- *Linden Scripting Language* by [Builder's Brewery][]
- *TAP* (Test Anything Protocol) by [Sergey Bronnikov][]
- *Pony* by [Joe Eli McIlvain][]
- *Coq* by [Stephan Boyer][]
- *dsconfig* and *LDIF* by [Jacob Childress][]

New styles:

- *Ocean Dark* by [Gavin Siu][]

Notable changes:

- [Minh Nguyễn][] added more built-ins to Objective C.
- [Jeremy Hull][] fixed corner cases in C++ preprocessor directives and Diff
  comments.
- [Victor Zhou][] added support for digit separators in C++ numbers.

[Gavin Siu]: https://github.com/gavsiu
[Builder's Brewery]: https://github.com/buildersbrewery
[Victor Zhou]: https://github.com/OiCMudkips
[Sergey Bronnikov]: https://github.com/ligurio
[Joe Eli McIlvain]: https://github.com/jemc
[Stephan Boyer]: https://github.com/boyers
[Jacob Childress]: https://github.com/braveulysses
[Minh Nguyễn]: https://github.com/1ec5
[Jeremy Hull]: https://github.com/sourrust


## Version 9.4.0

New languages:

- *PureBASIC* by [Tristano Ajmone][]
- *BNF* by [Oleg Efimov][]
- *Ada* by [Lars Schulna][]

New styles:

- *PureBASIC* by [Tristano Ajmone][]

Improvements to existing languages and styles:

- We now highlight function declarations in Go.
- [Taisuke Fujimoto][] contributed very convoluted rules for raw and
  interpolated strings in C#.
- [Boone Severson][] updated Verilog to comply with IEEE 1800-2012
  SystemVerilog.
- [Victor Zhou][] improved rules for comments and strings in PowerShell files.
- [Janis Voigtländer][] updated the definition of Elm to version 0.17 of the
  languages. Elm is now featured on the front page of <https://highlightjs.org>.
- Special variable `$this` is highlighted as a keyword in PHP.
- `usize` and `isize` are now highlighted in Rust.
- Fixed labels and directives in x86 assembler.

[Tristano Ajmone]: https://github.com/tajmone
[Taisuke Fujimoto]: https://github.com/temp-impl
[Oleg Efimov]: https://github.com/Sannis
[Boone Severson]: https://github.com/BooneJS
[Victor Zhou]: https://github.com/OiCMudkips
[Lars Schulna]: https://github.com/captain-hanuta
[Janis Voigtländer]: https://github.com/jvoigtlaender


## Version 9.3.0

New languages:

- *Tagger Script* by [Philipp Wolfer][]
- *MoonScript* by [Billy Quith][]

New styles:

- *xt256* by [Herbert Shin][]

Improvements to existing languages and styles:

- More robust handling of unquoted HTML tag attributes
- Relevance tuning for QML which was unnecessary eager at seizing other
  languages' code
- Improve GAMS language parsing
- Fixed a bunch of bugs around selectors in Less
- Kotlin's got a new definition for annotations, updated keywords and other
  minor improvements
- Added `move` to Rust keywords
- Markdown now recognizes \`\`\`-fenced code blocks
- Improved detection of function declarations in C++ and C#

[Philipp Wolfer]: https://github.com/phw
[Billy Quith]: https://github.com/billyquith
[Herbert Shin]: https://github.com/initbar


## Version 9.2.0

New languages:

- *QML* by [John Foster][]
- *HTMLBars* by [Michael Johnston][]
- *CSP* by [Taras][]
- *Maxima* by [Robert Dodier][]

New styles:

- *Gruvbox* by [Qeole][]
- *Dracula* by [Denis Ciccale][]

Improvements to existing languages and styles:

- We now correctly handle JSX with arbitrary node tree depth.
- Argument list for `(lambda)` in Scheme is no longer highlighted as a function
  call.
- Stylus syntax doesn't break on valid CSS.
- More correct handling of comments and strings and other improvements for
  VimScript.
- More subtle work on the default style.
- We now use anonymous modules for AMD.
- `macro_rules!` is now recognized as a built-in in Rust.

[John Foster]: https://github.com/jf990
[Qeole]: https://github.com/Qeole
[Denis Ciccale]: https://github.com/dciccale
[Michael Johnston]: https://github.com/lastobelus
[Taras]: https://github.com/oxdef
[Robert Dodier]: https://github.com/robert-dodier


## Version 9.1.0

New languages:

- *Stan* by [Brendan Rocks][]
- *BASIC* by [Raphaël Assénat][]
- *GAUSS* by [Matt Evans][]
- *DTS* by [Martin Braun][]
- *Arduino* by [Stefania Mellai][]

New Styles:

- *Arduino Light* by [Stefania Mellai][]

Improvements to existing languages and styles:

- Handle return type annotations in Python
- Allow shebang headers in Javascript
- Support strings in Rust meta
- Recognize `struct` as a class-level definition in Rust
- Recognize b-prefixed chars and strings in Rust
- Better numbers handling in Verilog

[Brendan Rocks]: http://brendanrocks.com
[Raphaël Assénat]: https://github.com/raphnet
[Matt Evans]: https://github.com/matthewevans
[Martin Braun]: https://github.com/mbr0wn
[Stefania Mellai]: https://github.com/smellai


## Version 9.0.0

The new major version brings a reworked styling system. Highlight.js now defines
a limited set of highlightable classes giving a consistent result across all the
styles and languages. You can read a more detailed explanation and background in
the [tracking issue][#348] that started this long process back in May.

This change is backwards incompatible for those who uses highlight.js with a
custom stylesheet. The [new style guide][sg] explains how to write styles
in this new world.

Bundled themes have also suffered a significant amount of improvements and may
look different in places, but all the things now consistent and make more sense.
Among others, the Default style has got a refresh and will probably be tweaked
some more in next releases. Please do give your feedback in our
[issue tracker][issues].

New languages in this release:

- *Caché Object Script* by [Nikita Savchenko][]
- *YAML* by [Stefan Wienert][]
- *MIPS Assembler* by [Nebuleon Fumika][]
- *HSP* by [prince][]

Improvements to existing languages and styles:

- ECMAScript 6 modules import now do not require closing semicolon.
- ECMAScript 6 classes constructors now highlighted.
- Template string support for Typescript, as for ECMAScript 6.
- Scala case classes params highlight fixed.
- Built-in names introduced in Julia v0.4 added by [Kenta Sato][].
- Refreshed Default style.

Other notable changes:

- [Web workers support][webworkers] added bu [Jan Kühle][].
- We now have tests for compressed browser builds as well.
- The building tool chain has been switched to node.js 4.x. and is now
  shamelessly uses ES6 features all over the place, courtesy of [Jeremy Hull][].
- License added to non-compressed browser build.

[Jan Kühle]: https://github.com/frigus02
[Stefan Wienert]: https://github.com/zealot128
[Kenta Sato]: https://github.com/bicycle1885
[Nikita Savchenko]: https://github.com/ZitRos
[webworkers]: https://github.com/isagalaev/highlight.js#web-workers
[Jeremy Hull]: https://github.com/sourrust
[#348]: https://github.com/isagalaev/highlight.js/issues/348
[sg]: http://highlightjs.readthedocs.org/en/latest/style-guide.html
[issues]: https://github.com/isagalaev/highlight.js/issues
[Nebuleon Fumika]: https://github.com/Nebuleon
[prince]: https://github.com/prince-0203


## Version 8.9.1

Some last-minute changes reverted due to strange bug with minified browser build:

- Scala case classes params highlight fixed
- ECMAScript 6 modules import now do not require closing semicolon
- ECMAScript 6 classes constructors now highlighted
- Template string support for Typescript, as for ECMAScript 6
- License added to not minified browser build


## Version 8.9.0

New languages:

- *crmsh* by [Kristoffer Gronlund][]
- *SQF* by [Soren Enevoldsen][]

[Kristoffer Gronlund]: https://github.com/krig
[Soren Enevoldsen]: https://github.com/senevoldsen90

Notable fixes and improvements to existing languages:

- Added `abstract` and `namespace` keywords to TypeScript by [Daniel Rosenwasser][]
- Added `label` support to Dockerfile by [Ladislav Prskavec][]
- Crystal highlighting improved by [Tsuyusato Kitsune][]
- Missing Swift keywords added by [Nate Cook][]
- Improve detection of C block comments
- ~~Scala case classes params highlight fixed~~
- ~~ECMAScript 6 modules import now do not require closing semicolon~~
- ~~ECMAScript 6 classes constructors now highlighted~~
- ~~Template string support for Typescript, as for ECMAScript 6~~

Other notable changes:

- ~~License added to not minified browser build~~

[Kristoffer Gronlund]: https://github.com/krig
[Søren Enevoldsen]: https://github.com/senevoldsen90
[Daniel Rosenwasser]: https://github.com/DanielRosenwasser
[Ladislav Prskavec]: https://github.com/abtris
[Tsuyusato Kitsune]: https://github.com/MakeNowJust
[Nate Cook]: https://github.com/natecook1000


## Version 8.8.0

New languages:

- *Golo* by [Philippe Charrière][]
- *GAMS* by [Stefan Bechert][]
- *IRPF90* by [Anthony Scemama][]
- *Access logs* by [Oleg Efimov][]
- *Crystal* by [Tsuyusato Kitsune][]

Notable fixes and improvements to existing languages:

- JavaScript highlighting no longer fails with ES6 default parameters
- Added keywords `async` and `await` to Python
- PHP heredoc support improved
- Allow preprocessor directives within C++ functions

Other notable changes:

- Change versions to X.Y.Z SemVer-compatible format
- Added ability to build all targets at once

[Philippe Charrière]: https://github.com/k33g
[Stefan Bechert]: https://github.com/b-pos465
[Anthony Scemama]: https://github.com/scemama
[Oleg Efimov]: https://github.com/Sannis
[Tsuyusato Kitsune]: https://github.com/MakeNowJust


## Version 8.7

New languages:

- *Zephir* by [Oleg Efimov][]
- *Elm* by [Janis Voigtländer][]
- *XQuery* by [Dirk Kirsten][]
- *Mojolicious* by [Dotan Dimet][]
- *AutoIt* by Manh Tuan from [J2TeaM][]
- *Toml* (ini extension) by [Guillaume Gomez][]

New styles:

- *Hopscotch* by [Jan T. Sott][]
- *Grayscale* by [MY Sun][]

Notable fixes and improvements to existing languages:

- Fix encoding of images when copied over in certain builds
- Fix incorrect highlighting of the word "bug" in comments
- Treat decorators different from matrix multiplication in Python
- Fix traits inheritance highlighting in Rust
- Fix incorrect document
- Oracle keywords added to SQL language definition by [Vadimtro][]
- Postgres keywords added to SQL language definition by [Benjamin Auder][]
- Fix registers in x86asm being highlighted as a hex number
- Fix highlighting for numbers with a leading decimal point
- Correctly highlight numbers and strings inside of C/C++ macros
- C/C++ functions now support pointer, reference, and move returns

[Oleg Efimov]: https://github.com/Sannis
[Guillaume Gomez]: https://github.com/GuillaumeGomez
[Janis Voigtländer]: https://github.com/jvoigtlaender
[Jan T. Sott]: https://github.com/idleberg
[Dirk Kirsten]: https://github.com/dirkk
[MY Sun]: https://github.com/simonmysun
[Vadimtro]: https://github.com/Vadimtro
[Benjamin Auder]: https://github.com/ghost
[Dotan Dimet]: https://github.com/dotandimet
[J2TeaM]: https://github.com/J2TeaM


## Version 8.6

New languages:

- *C/AL* by [Kenneth Fuglsang][]
- *DNS zone file* by [Tim Schumacher][]
- *Ceylon* by [Lucas Werkmeister][]
- *OpenSCAD* by [Dan Panzarella][]
- *Inform7* by [Bruno Dias][]
- *armasm* by [Dan Panzarella][]
- *TP* by [Jay Strybis][]

New styles:

- *Atelier Cave*, *Atelier Estuary*,
  *Atelier Plateau* and *Atelier Savanna* by [Bram de Haan][]
- *Github Gist* by [Louis Barranqueiro][]

Notable fixes and improvements to existing languages:

- Multi-line raw strings from C++11 are now supported
- Fix class names with dashes in HAML
- The `async` keyword from ES6/7 is now supported
- TypeScript functions handle type and parameter complexity better
- We unified phpdoc/javadoc/yardoc etc modes across all languages
- CSS .class selectors relevance was dropped to prevent wrong language detection
- Images is now included to CDN build
- Release process is now automated

[Bram de Haan]: https://github.com/atelierbram
[Kenneth Fuglsang]: https://github.com/kfuglsang
[Louis Barranqueiro]: https://github.com/LouisBarranqueiro
[Tim Schumacher]: https://github.com/enko
[Lucas Werkmeister]: https://github.com/lucaswerkmeister
[Dan Panzarella]: https://github.com/pzl
[Bruno Dias]: https://github.com/sequitur
[Jay Strybis]: https://github.com/unreal


## Version 8.5

New languages:

- *pf.conf* by [Peter Piwowarski][]
- *Julia* by [Kenta Sato][]
- *Prolog* by [Raivo Laanemets][]
- *Docker* by [Alexis Hénaut][]
- *Fortran* by [Anthony Scemama][] and [Thomas Applencourt][]
- *Kotlin* by [Sergey Mashkov][]

New styles:

- *Agate* by [Taufik Nurrohman][]
- *Darcula* by [JetBrains][]
- *Atelier Sulphurpool* by [Bram de Haan][]
- *Android Studio* by [Pedro Oliveira][]

Notable fixes and improvements to existing languages:

- ES6 features in JavaScript are better supported now by [Gu Yiling][].
- Swift now recognizes body-less method definitions.
- Single expression functions `def foo, do: ... ` now work in Elixir.
- More uniform detection of built-in classes in Objective C.
- Fixes for number literals and processor directives in Rust.
- HTML `<script>` tag now allows any language, not just JavaScript.
- Multi-line comments are supported now in MatLab.

[Taufik Nurrohman]: https://github.com/tovic
[Jet Brains]: https://www.jetbrains.com/
[Peter Piwowarski]: https://github.com/oldlaptop
[Kenta Sato]: https://github.com/bicycle1885
[Bram de Haan]: https://github.com/atelierbram
[Raivo Laanemets]: https://github.com/rla
[Alexis Hénaut]: https://github.com/AlexisNo
[Anthony Scemama]: https://github.com/scemama
[Pedro Oliveira]: https://github.com/kanytu
[Gu Yiling]: https://github.com/Justineo
[Sergey Mashkov]: https://github.com/cy6erGn0m
[Thomas Applencourt]: https://github.com/TApplencourt


## Version 8.4

We've got the new [demo page][]! The obvious new feature is the new look, but
apart from that it's got smarter: by presenting languages in groups it avoids
running 10000 highlighting attempts after first load which was slowing it down
and giving bad overall impression. It is now also being generated from test
code snippets so the authors of new languages don't have to update both tests
and the demo page with the same thing.

Other notable changes:

- The `template_comment` class is gone in favor of the more general `comment`.
- Number parsing unified and improved across languages.
- C++, Java and C# now use unified grammar to highlight titles in
  function/method definitions.
- The browser build is now usable as an AMD module, there's no separate build
  target for that anymore.
- OCaml has got a [comprehensive overhaul][ocaml] by [Mickaël Delahaye][].
- Clojure's data structures and literals are now highlighted outside of lists
  and we can now highlight Clojure's REPL sessions.

New languages:

- *AspectJ* by [Hakan Özler][]
- *STEP Part 21* by [Adam Joseph Cook][]
- *SML* derived by [Edwin Dalorzo][] from OCaml definition
- *Mercury* by [mucaho][]
- *Smali* by [Dennis Titze][]
- *Verilog* by [Jon Evans][]
- *Stata* by [Brian Quistorff][]

[Hakan Özler]: https://github.com/ozlerhakan
[Adam Joseph Cook]: https://github.com/adamjcook
[demo page]: https://highlightjs.org/static/demo/
[Ivan Sagalaev]: https://github.com/isagalaev
[Edwin Dalorzo]: https://github.com/edalorzo
[mucaho]: https://github.com/mucaho
[Dennis Titze]: https://github.com/titze
[Jon Evans]: https://github.com/craftyjon
[Brian Quistorff]: https://github.com/bquistorff
[ocaml]: https://github.com/isagalaev/highlight.js/pull/608#issue-46190207
[Mickaël Delahaye]: https://github.com/polazarus


## Version 8.3

We streamlined our tool chain, it is now based entirely on node.js instead of
being a mix of node.js, Python and Java. The build script options and arguments
remained the same, and we've noted all the changes in the [documentation][b].
Apart from reducing complexity, the new build script is also faster from not
having to start Java machine repeatedly. The credits for the work go to [Jeremy
Hull][].

Some notable fixes:

- PHP and JavaScript mixed in HTML now live happily with each other.
- JavaScript regexes now understand ES6 flags "u" and "y".
- `throw` keyword is no longer detected as a method name in Java.
- Fixed parsing of numbers and symbols in Clojure thanks to [input from Ivan
  Kleshnin][ik].

New languages in this release:

- *Less* by [Max Mikhailov][]
- *Stylus* by [Bryant Williams][]
- *Tcl* by [Radek Liska][]
- *Puppet* by [Jose Molina Colmenero][]
- *Processing* by [Erik Paluka][]
- *Twig* templates by [Luke Holder][]
- *PowerShell* by [David Mohundro][], based on [the work of Nicholas Blumhardt][ps]
- *XL* by [Christophe de Dinechin][]
- *LiveScript* by [Taneli Vatanen][] and [Jen Evers-Corvina][]
- *ERB* (Ruby in HTML) by [Lucas Mazza][]
- *Roboconf* by [Vincent Zurczak][]

[b]: http://highlightjs.readthedocs.org/en/latest/building-testing.html
[Jeremy Hull]: https://github.com/sourrust
[ik]: https://twitter.com/IvanKleshnin/status/514041599484231680
[Max Mikhailov]: https://github.com/seven-phases-max
[Bryant Williams]: https://github.com/scien
[Radek Liska]: https://github.com/Nindaleth
[Jose Molina Colmenero]: https://github.com/Moliholy
[Erik Paluka]: https://github.com/paluka
[Luke Holder]: https://github.com/lukeholder
[David Mohundro]: https://github.com/drmohundro
[ps]: https://github.com/OctopusDeploy/Library/blob/master/app/shared/presentation/highlighting/powershell.js
[Christophe de Dinechin]: https://github.com/c3d
[Taneli Vatanen]: https://github.com/Daiz-
[Jen Evers-Corvina]: https://github.com/sevvie
[Lucas Mazza]: https://github.com/lucasmazza
[Vincent Zurczak]: https://github.com/vincent-zurczak


## Version 8.2

We've finally got [real tests][test] and [continuous testing on Travis][ci]
thanks to [Jeremy Hull][] and [Chris Eidhof][]. The tests designed to cover
everything: language detection, correct parsing of individual language features
and various special cases. This is a very important change that gives us
confidence in extending language definitions and refactoring library core.

We're going to redesign the old [demo/test suite][demo] into an interactive
demo web app. If you're confident front-end developer or designer and want to
help us with it, drop a comment into [the issue][#542] on GitHub.

[test]: https://github.com/isagalaev/highlight.js/tree/master/test
[demo]: https://highlightjs.org/static/test.html
[#542]: https://github.com/isagalaev/highlight.js/issues/542
[ci]: https://travis-ci.org/isagalaev/highlight.js
[Jeremy Hull]: https://github.com/sourrust
[Chris Eidhof]: https://github.com/chriseidhof

As usually there's a handful of new languages in this release:

- *Groovy* by [Guillaume Laforge][]
- *Dart* by [Maxim Dikun][]
- *Dust* by [Michael Allen][]
- *Scheme* by [JP Verkamp][]
- *G-Code* by [Adam Joseph Cook][]
- *Q* from Kx Systems by [Sergey Vidyuk][]

[Guillaume Laforge]: https://github.com/glaforge
[Maxim Dikun]: https://github.com/dikmax
[Michael Allen]: https://github.com/bfui
[JP Verkamp]: https://github.com/jpverkamp
[Adam Joseph Cook]: https://github.com/adamjcook
[Sergey Vidyuk]: https://github.com/sv

Other improvements:

- [Erik Osheim][] heavily reworked Scala definitions making it richer.
- [Lucas Mazza][] fixed Ruby hashes highlighting
- Lisp variants (Lisp, Clojure and Scheme) are unified in regard to naming
  the first symbol in parentheses: it's "keyword" in general case and also
  "built_in" for built-in functions in Clojure and Scheme.

[Erik Osheim]: https://github.com/non
[Lucas Mazza]: https://github.com/lucasmazza


## Version 8.1

New languages:

- *Gherkin* by [Sam Pikesley][]
- *Elixir* by [Josh Adams][]
- *NSIS* by [Jan T. Sott][]
- *VIM script* by [Jun Yang][]
- *Protocol Buffers* by [Dan Tao][]
- *Nix* by [Domen Kožar][]
- *x86asm* by [innocenat][]
- *Cap’n Proto* and *Thrift* by [Oleg Efimov][]
- *Monkey* by [Arthur Bikmullin][]
- *TypeScript* by [Panu Horsmalahti][]
- *Nimrod* by [Flaviu Tamas][]
- *Gradle* by [Damian Mee][]
- *Haxe* by [Christopher Kaster][]
- *Swift* by [Chris Eidhof][] and [Nate Cook][]

New styles:

- *Kimbie*, light and dark variants by [Jan T. Sott][]
- *Color brewer* by [Fabrício Tavares de Oliveira][]
- *Codepen.io embed* by [Justin Perry][]
- *Hybrid* by [Nic West][]

[Sam Pikesley]: https://github.com/pikesley
[Sindre Sorhus]: https://github.com/sindresorhus
[Josh Adams]: https://github.com/knewter
[Jan T. Sott]: https://github.com/idleberg
[Jun Yang]: https://github.com/harttle
[Dan Tao]: https://github.com/dtao
[Domen Kožar]: https://github.com/iElectric
[innocenat]: https://github.com/innocenat
[Oleg Efimov]: https://github.com/Sannis
[Arthur Bikmullin]: https://github.com/devolonter
[Panu Horsmalahti]: https://github.com/panuhorsmalahti
[Flaviu Tamas]: https://github.com/flaviut
[Damian Mee]: https://github.com/chester1000
[Christopher Kaster]: http://christopher.kaster.ws
[Fabrício Tavares de Oliveira]: https://github.com/fabriciotav
[Justin Perry]: https://github.com/ourmaninamsterdam
[Nic West]: https://github.com/nicwest
[Chris Eidhof]: https://github.com/chriseidhof
[Nate Cook]: https://github.com/natecook1000

Other improvements:

- The README is heavily reworked and brought up to date by [Jeremy Hull][].
- Added [`listLanguages()`][ll] method in the API.
- Improved C/C++/C# detection.
- Added a bunch of new language aliases, documented the existing ones. Thanks to
  [Sindre Sorhus][] for background research.
- Added phrasal English words to boost relevance in comments.
- Many improvements to SQL definition made by [Heiko August][],
  [Nikolay Lisienko][] and [Travis Odom][].
- The shorter `lang-` prefix for language names in HTML classes supported
  alongside `language-`. Thanks to [Jeff Escalante][].
- Ruby's got support for interactive console sessions. Thanks to
  [Pascal Hurni][].
- Added built-in functions for R language. Thanks to [Artem A. Klevtsov][].
- Rust's got definition for lifetime parameters and improved string syntax.
  Thanks to [Roman Shmatov][].
- Various improvements to Objective-C definition by [Matt Diephouse][].
- Fixed highlighting of generics in Java.

[ll]: http://highlightjs.readthedocs.org/en/latest/api.html#listlanguages
[Sindre Sorhus]: https://github.com/sindresorhus
[Heiko August]: https://github.com/auge8472
[Nikolay Lisienko]: https://github.com/neor-ru
[Travis Odom]: https://github.com/Burstaholic
[Jeff Escalante]: https://github.com/jenius
[Pascal Hurni]: https://github.com/phurni
[Jiyin Yiyong]: https://github.com/jiyinyiyong
[Artem A. Klevtsov]: https://github.com/unikum
[Roman Shmatov]: https://github.com/shmatov
[Jeremy Hull]: https://github.com/sourrust
[Matt Diephouse]: https://github.com/mdiep


## Version 8.0

This new major release is quite a big overhaul bringing both new features and
some backwards incompatible changes. However, chances are that the majority of
users won't be affected by the latter: the basic scenario described in the
README is left intact.

Here's what did change in an incompatible way:

- We're now prefixing all classes located in [CSS classes reference][cr] with
  `hljs-`, by default, because some class names would collide with other
  people's stylesheets. If you were using an older version, you might still want
  the previous behavior, but still want to upgrade. To suppress this new
  behavior, you would initialize like so:

  ```html
  <script type="text/javascript">
    hljs.configure({classPrefix: ''});
    hljs.initHighlightingOnLoad();
  </script>
  ```

- `tabReplace` and `useBR` that were used in different places are also unified
  into the global options object and are to be set using `configure(options)`.
  This function is documented in our [API docs][]. Also note that these
  parameters are gone from `highlightBlock` and `fixMarkup` which are now also
  rely on `configure`.

- We removed public-facing (though undocumented) object `hljs.LANGUAGES` which
  was used to register languages with the library in favor of two new methods:
  `registerLanguage` and `getLanguage`. Both are documented in our [API docs][].

- Result returned from `highlight` and `highlightAuto` no longer contains two
  separate attributes contributing to relevance score, `relevance` and
  `keyword_count`. They are now unified in `relevance`.

Another technically compatible change that nonetheless might need attention:

- The structure of the NPM package was refactored, so if you had installed it
  locally, you'll have to update your paths. The usual `require('highlight.js')`
  works as before. This is contributed by [Dmitry Smolin][].

New features:

- Languages now can be recognized by multiple names like "js" for JavaScript or
  "html" for, well, HTML (which earlier insisted on calling it "xml"). These
  aliases can be specified in the class attribute of the code container in your
  HTML as well as in various API calls. For now there are only a few very common
  aliases but we'll expand it in the future. All of them are listed in the
  [class reference][cr].

- Language detection can now be restricted to a subset of languages relevant in
  a given context — a web page or even a single highlighting call. This is
  especially useful for node.js build that includes all the known languages.
  Another example is a StackOverflow-style site where users specify languages
  as tags rather than in the markdown-formatted code snippets. This is
  documented in the [API reference][] (see methods `highlightAuto` and
  `configure`).

- Language definition syntax streamlined with [variants][] and
  [beginKeywords][].

New languages and styles:

- *Oxygene* by [Carlo Kok][]
- *Mathematica* by [Daniel Kvasnička][]
- *Autohotkey* by [Seongwon Lee][]
- *Atelier* family of styles in 10 variants by [Bram de Haan][]
- *Paraíso* styles by [Jan T. Sott][]

Miscellaneous improvements:

- Highlighting `=>` prompts in Clojure.
- [Jeremy Hull][] fixed a lot of styles for consistency.
- Finally, highlighting PHP and HTML [mixed in peculiar ways][php-html].
- Objective C and C# now properly highlight titles in method definition.
- Big overhaul of relevance counting for a number of languages. Please do report
  bugs about mis-detection of non-trivial code snippets!

[API reference]: http://highlightjs.readthedocs.org/en/latest/api.html

[cr]: http://highlightjs.readthedocs.org/en/latest/css-classes-reference.html
[api docs]: http://highlightjs.readthedocs.org/en/latest/api.html
[variants]: https://groups.google.com/d/topic/highlightjs/VoGC9-1p5vk/discussion
[beginKeywords]: https://github.com/isagalaev/highlight.js/commit/6c7fdea002eb3949577a85b3f7930137c7c3038d
[php-html]: https://twitter.com/highlightjs/status/408890903017689088

[Carlo Kok]: https://github.com/carlokok
[Bram de Haan]: https://github.com/atelierbram
[Daniel Kvasnička]: https://github.com/dkvasnicka
[Dmitry Smolin]: https://github.com/dimsmol
[Jeremy Hull]: https://github.com/sourrust
[Seongwon Lee]: https://github.com/dlimpid
[Jan T. Sott]: https://github.com/idleberg


## Version 7.5

A catch-up release dealing with some of the accumulated contributions. This one
is probably will be the last before the 8.0 which will be slightly backwards
incompatible regarding some advanced use-cases.

One outstanding change in this version is the addition of 6 languages to the
[hosted script][d]: Markdown, ObjectiveC, CoffeeScript, Apache, Nginx and
Makefile. It now weighs about 6K more but we're going to keep it under 30K.

New languages:

- OCaml by [Mehdi Dogguy][mehdid] and [Nicolas Braud-Santoni][nbraud]
- [LiveCode Server][lcs] by [Ralf Bitter][revig]
- Scilab by [Sylvestre Ledru][sylvestre]
- basic support for Makefile by [Ivan Sagalaev][isagalaev]

Improvements:

- Ruby's got support for characters like `?A`, `?1`, `?\012` etc. and `%r{..}`
  regexps.
- Clojure now allows a function call in the beginning of s-expressions
  `(($filter "myCount") (arr 1 2 3 4 5))`.
- Haskell's got new keywords and now recognizes more things like pragmas,
  preprocessors, modules, containers, FFIs etc. Thanks to [Zena Treep][treep]
  for the implementation and to [Jeremy Hull][sourrust] for guiding it.
- Miscellaneous fixes in PHP, Brainfuck, SCSS, Asciidoc, CMake, Python and F#.

[mehdid]: https://github.com/mehdid
[nbraud]: https://github.com/nbraud
[revig]: https://github.com/revig
[lcs]: http://livecode.com/developers/guides/server/
[sylvestre]: https://github.com/sylvestre
[isagalaev]: https://github.com/isagalaev
[treep]: https://github.com/treep
[sourrust]: https://github.com/sourrust
[d]: http://highlightjs.org/download/


## New core developers

The latest long period of almost complete inactivity in the project coincided
with growing interest to it led to a decision that now seems completely obvious:
we need more core developers.

So without further ado let me welcome to the core team two long-time
contributors: [Jeremy Hull][] and [Oleg
Efimov][].

Hope now we'll be able to work through stuff faster!

P.S. The historical commit is [here][1] for the record.

[Jeremy Hull]: https://github.com/sourrust
[Oleg Efimov]: https://github.com/sannis
[1]: https://github.com/isagalaev/highlight.js/commit/f3056941bda56d2b72276b97bc0dd5f230f2473f


## Version 7.4

This long overdue version is a snapshot of the current source tree with all the
changes that happened during the past year. Sorry for taking so long!

Along with the changes in code highlight.js has finally got its new home at
<http://highlightjs.org/>, moving from its cradle on Software Maniacs which it
outgrew a long time ago. Be sure to report any bugs about the site to
<mailto:info@highlightjs.org>.

On to what's new…

New languages:

- Handlebars templates by [Robin Ward][]
- Oracle Rules Language by [Jason Jacobson][]
- F# by [Joans Follesø][]
- AsciiDoc and Haml by [Dan Allen][]
- Lasso by [Eric Knibbe][]
- SCSS by [Kurt Emch][]
- VB.NET by [Poren Chiang][]
- Mizar by [Kelley van Evert][]

[Robin Ward]: https://github.com/eviltrout
[Jason Jacobson]: https://github.com/jayce7
[Joans Follesø]: https://github.com/follesoe
[Dan Allen]: https://github.com/mojavelinux
[Eric Knibbe]: https://github.com/EricFromCanada
[Kurt Emch]: https://github.com/kemch
[Poren Chiang]: https://github.com/rschiang
[Kelley van Evert]: https://github.com/kelleyvanevert

New style themes:

- Monokai Sublime by [noformnocontent][]
- Railscasts by [Damien White][]
- Obsidian by [Alexander Marenin][]
- Docco by [Simon Madine][]
- Mono Blue by [Ivan Sagalaev][] (uses a single color hue for everything)
- Foundation by [Dan Allen][]

[noformnocontent]: http://nn.mit-license.org/
[Damien White]: https://github.com/visoft
[Alexander Marenin]: https://github.com/ioncreature
[Simon Madine]: https://github.com/thingsinjars
[Ivan Sagalaev]: https://github.com/isagalaev

Other notable changes:

- Corrected many corner cases in CSS.
- Dropped Python 2 version of the build tool.
- Implemented building for the AMD format.
- Updated Rust keywords (thanks to [Dmitry Medvinsky][]).
- Literal regexes can now be used in language definitions.
- CoffeeScript highlighting is now significantly more robust and rich due to
  input from [Cédric Néhémie][].

[Dmitry Medvinsky]: https://github.com/dmedvinsky
[Cédric Néhémie]: https://github.com/abe33


## Version 7.3

- Since this version highlight.js no longer works in IE version 8 and older.
  It's made it possible to reduce the library size and dramatically improve code
  readability and made it easier to maintain. Time to go forward!

- New languages: AppleScript (by [Nathan Grigg][ng] and [Dr. Drang][dd]) and
  Brainfuck (by [Evgeny Stepanischev][bolk]).

- Improvements to existing languages:

    - interpreter prompt in Python (`>>>` and `...`)
    - @-properties and classes in CoffeeScript
    - E4X in JavaScript (by [Oleg Efimov][oe])
    - new keywords in Perl (by [Kirk Kimmel][kk])
    - big Ruby syntax update (by [Vasily Polovnyov][vast])
    - small fixes in Bash

- Also Oleg Efimov did a great job of moving all the docs for language and style
  developers and contributors from the old wiki under the source code in the
  "docs" directory. Now these docs are nicely presented at
  <http://highlightjs.readthedocs.org/>.

[ng]: https://github.com/nathan11g
[dd]: https://github.com/drdrang
[bolk]: https://github.com/bolknote
[oe]: https://github.com/Sannis
[kk]: https://github.com/kimmel
[vast]: https://github.com/vast


## Version 7.2

A regular bug-fix release without any significant new features. Enjoy!


## Version 7.1

A Summer crop:

- [Marc Fornos][mf] made the definition for Clojure along with the matching
  style Rainbow (which, of course, works for other languages too).
- CoffeeScript support continues to improve getting support for regular
  expressions.
- Yoshihide Jimbo ported to highlight.js [five Tomorrow styles][tm] from the
  [project by Chris Kempson][tm0].
- Thanks to [Casey Duncun][cd] the library can now be built in the popular
  [AMD format][amd].
- And last but not least, we've got a fair number of correctness and consistency
  fixes, including a pretty significant refactoring of Ruby.

[mf]: https://github.com/mfornos
[tm]: http://jmblog.github.com/color-themes-for-highlightjs/
[tm0]: https://github.com/ChrisKempson/Tomorrow-Theme
[cd]: https://github.com/caseman
[amd]: http://requirejs.org/docs/whyamd.html


## Version 7.0

The reason for the new major version update is a global change of keyword syntax
which resulted in the library getting smaller once again. For example, the
hosted build is 2K less than at the previous version while supporting two new
languages.

Notable changes:

- The library now works not only in a browser but also with [node.js][]. It is
  installable with `npm install highlight.js`. [API][] docs are available on our
  wiki.

- The new unique feature (apparently) among syntax highlighters is highlighting
  *HTTP* headers and an arbitrary language in the request body. The most useful
  languages here are *XML* and *JSON* both of which highlight.js does support.
  Here's [the detailed post][p] about the feature.

- Two new style themes: a dark "south" *[Pojoaque][]* by Jason Tate and an
  emulation of*XCode* IDE by [Angel Olloqui][ao].

- Three new languages: *D* by [Aleksandar Ružičić][ar], *R* by [Joe Cheng][jc]
  and *GLSL* by [Sergey Tikhomirov][st].

- *Nginx* syntax has become a million times smaller and more universal thanks to
  remaking it in a more generic manner that doesn't require listing all the
  directives in the known universe.

- Function titles are now highlighted in *PHP*.

- *Haskell* and *VHDL* were significantly reworked to be more rich and correct
  by their respective maintainers [Jeremy Hull][sr] and [Igor Kalnitsky][ik].

And last but not least, many bugs have been fixed around correctness and
language detection.

Overall highlight.js currently supports 51 languages and 20 style themes.

[node.js]: http://nodejs.org/
[api]: http://softwaremaniacs.org/wiki/doku.php/highlight.js:api
[p]: http://softwaremaniacs.org/blog/2012/05/10/http-and-json-in-highlight-js/en/
[pojoaque]: http://web-cms-designs.com/ftopict-10-pojoaque-style-for-highlight-js-code-highlighter.html
[ao]: https://github.com/angelolloqui
[ar]: https://github.com/raleksandar
[jc]: https://github.com/jcheng5
[st]: https://github.com/tikhomirov
[sr]: https://github.com/sourrust
[ik]: https://github.com/ikalnitsky


## Version 6.2

A lot of things happened in highlight.js since the last version! We've got nine
new contributors, the discussion group came alive, and the main branch on GitHub
now counts more than 350 followers. Here are most significant results coming
from all this activity:

- 5 (five!) new languages: Rust, ActionScript, CoffeeScript, MatLab and
  experimental support for markdown. Thanks go to [Andrey Vlasovskikh][av],
  [Alexander Myadzel][am], [Dmytrii Nagirniak][dn], [Oleg Efimov][oe], [Denis
  Bardadym][db] and [John Crepezzi][jc].

- 2 new style themes: Monokai by [Luigi Maselli][lm] and stylistic imitation of
  another well-known highlighter Google Code Prettify by [Aahan Krish][ak].

- A vast number of [correctness fixes and code refactorings][log], mostly made
  by [Oleg Efimov][oe] and [Evgeny Stepanischev][es].

[av]: https://github.com/vlasovskikh
[am]: https://github.com/myadzel
[dn]: https://github.com/dnagir
[oe]: https://github.com/Sannis
[db]: https://github.com/btd
[jc]: https://github.com/seejohnrun
[lm]: http://grigio.org/
[ak]: https://github.com/geekpanth3r
[es]: https://github.com/bolknote
[log]: https://github.com/isagalaev/highlight.js/commits/


## Version 6.1 — Solarized

[Jeremy Hull][jh] has implemented my dream feature — a port of [Solarized][]
style theme famous for being based on the intricate color theory to achieve
correct contrast and color perception. It is now available for highlight.js in
both variants — light and dark.

This version also adds a new original style Arta. Its author pumbur maintains a
[heavily modified fork of highlight.js][pb] on GitHub.

[jh]: https://github.com/sourrust
[solarized]: http://ethanschoonover.com/solarized
[pb]: https://github.com/pumbur/highlight.js


## Version 6.0

New major version of the highlighter has been built on a significantly
refactored syntax. Due to this it's even smaller than the previous one while
supporting more languages!

New languages are:

- Haskell by [Jeremy Hull][sourrust]
- Erlang in two varieties — module and REPL — made collectively by [Nikolay
  Zakharov][desh], [Dmitry Kovega][arhibot] and [Sergey Ignatov][ignatov]
- Objective C by [Valerii Hiora][vhbit]
- Vala by [Antono Vasiljev][antono]
- Go by [Stephan Kountso][steplg]

[sourrust]: https://github.com/sourrust
[desh]: http://desh.su/
[arhibot]: https://github.com/arhibot
[ignatov]: https://github.com/ignatov
[vhbit]: https://github.com/vhbit
[antono]: https://github.com/antono
[steplg]: https://github.com/steplg

Also this version is marginally faster and fixes a number of small long-standing
bugs.

Developer overview of the new language syntax is available in a [blog post about
recent beta release][beta].

[beta]: http://softwaremaniacs.org/blog/2011/04/25/highlight-js-60-beta/en/

P.S. New version is not yet available on a Yandex CDN, so for now you have to
download [your own copy][d].

[d]: /soft/highlight/en/download/


## Version 5.14

Fixed bugs in HTML/XML detection and relevance introduced in previous
refactoring.

Also test.html now shows the second best result of language detection by
relevance.


## Version 5.13

Past weekend began with a couple of simple additions for existing languages but
ended up in a big code refactoring bringing along nice improvements for language
developers.

### For users

- Description of C++ has got new keywords from the upcoming [C++ 0x][] standard.
- Description of HTML has got new tags from [HTML 5][].
- CSS-styles have been unified to use consistent padding and also have lost
  pop-outs with names of detected languages.
- [Igor Kalnitsky][ik] has sent two new language descriptions: CMake & VHDL.

This makes total number of languages supported by highlight.js to reach 35.

Bug fixes:

- Custom classes on `<pre>` tags are not being overridden anymore
- More correct highlighting of code blocks inside non-`<pre>` containers:
  highlighter now doesn't insist on replacing them with its own container and
  just replaces the contents.
- Small fixes in browser compatibility and heuristics.

[c++ 0x]: http://ru.wikipedia.org/wiki/C%2B%2B0x
[html 5]: http://en.wikipedia.org/wiki/HTML5
[ik]: http://kalnitsky.org.ua/

### For developers

The most significant change is the ability to include language submodes right
under `contains` instead of defining explicit named submodes in the main array:

    contains: [
      'string',
      'number',
      {begin: '\\n', end: hljs.IMMEDIATE_RE}
    ]

This is useful for auxiliary modes needed only in one place to define parsing.
Note that such modes often don't have `className` and hence won't generate a
separate `<span>` in the resulting markup. This is similar in effect to
`noMarkup: true`. All existing languages have been refactored accordingly.

Test file test.html has at last become a real test. Now it not only puts the
detected language name under the code snippet but also tests if it matches the
expected one. Test summary is displayed right above all language snippets.


## CDN

Fine people at [Yandex][] agreed to host highlight.js on their big fast servers.
[Link up][l]!

[yandex]: http://yandex.com/
[l]: http://softwaremaniacs.org/soft/highlight/en/download/


## Version 5.10 — "Paris".

Though I'm on a vacation in Paris, I decided to release a new version with a
couple of small fixes:

- Tomas Vitvar discovered that TAB replacement doesn't always work when used
  with custom markup in code
- SQL parsing is even more rigid now and doesn't step over SmallTalk in tests


## Version 5.9

A long-awaited version is finally released.

New languages:

- Andrew Fedorov made a definition for Lua
- a long-time highlight.js contributor [Peter Leonov][pl] made a definition for
  Nginx config
- [Vladimir Moskva][vm] made a definition for TeX

[pl]: http://kung-fu-tzu.ru/
[vm]: http://fulc.ru/

Fixes for existing languages:

- [Loren Segal][ls] reworked the Ruby definition and added highlighting for
  [YARD][] inline documentation
- the definition of SQL has become more solid and now it shouldn't be overly
  greedy when it comes to language detection

[ls]: http://gnuu.org/
[yard]: http://yardoc.org/

The highlighter has become more usable as a library allowing to do highlighting
from initialization code of JS frameworks and in ajax methods (see.
readme.eng.txt).

Also this version drops support for the [WordPress][wp] plugin. Everyone is
welcome to [pick up its maintenance][p] if needed.

[wp]: http://wordpress.org/
[p]: http://bazaar.launchpad.net/~isagalaev/+junk/highlight/annotate/342/src/wp_highlight.js.php


## Version 5.8

- Jan Berkel has contributed a definition for Scala. +1 to hotness!
- All CSS-styles are rewritten to work only inside `<pre>` tags to avoid
  conflicts with host site styles.


## Version 5.7.

Fixed escaping of quotes in VBScript strings.


## Version 5.5

This version brings a small change: now .ini-files allow digits, underscores and
square brackets in key names.


## Version 5.4

Fixed small but upsetting bug in the packer which caused incorrect highlighting
of explicitly specified languages. Thanks to Andrew Fedorov for precise
diagnostics!


## Version 5.3

The version to fulfil old promises.

The most significant change is that highlight.js now preserves custom user
markup in code along with its own highlighting markup. This means that now it's
possible to use, say, links in code. Thanks to [Vladimir Dolzhenko][vd] for the
[initial proposal][1] and for making a proof-of-concept patch.

Also in this version:

- [Vasily Polovnyov][vp] has sent a GitHub-like style and has implemented
  support for CSS @-rules and Ruby symbols.
- Yura Zaripov has sent two styles: Brown Paper and School Book.
- Oleg Volchkov has sent a definition for [Parser 3][p3].

[1]: http://softwaremaniacs.org/forum/highlightjs/6612/
[p3]: http://www.parser.ru/
[vp]: http://vasily.polovnyov.ru/
[vd]: http://dolzhenko.blogspot.com/


## Version 5.2

- at last it's possible to replace indentation TABs with something sensible
  (e.g. 2 or 4 spaces)
- new keywords and built-ins for 1C by Sergey Baranov
- a couple of small fixes to Apache highlighting


## Version 5.1

This is one of those nice version consisting entirely of new and shiny
contributions!

- [Vladimir Ermakov][vooon] created highlighting for AVR Assembler
- [Ruslan Keba][rukeba] created highlighting for Apache config file. Also his
  original visual style for it is now available for all highlight.js languages
  under the name "Magula".
- [Shuen-Huei Guan][drake] (aka Drake) sent new keywords for RenderMan
  languages. Also thanks go to [Konstantin Evdokimenko][ke] for his advice on
  the matter.

[vooon]: http://vehq.ru/about/
[rukeba]: http://rukeba.com/
[drake]: http://drakeguan.org/
[ke]: http://k-evdokimenko.moikrug.ru/


## Version 5.0

The main change in the new major version of highlight.js is a mechanism for
packing several languages along with the library itself into a single compressed
file. Now sites using several languages will load considerably faster because
the library won't dynamically include additional files while loading.

Also this version fixes a long-standing bug with Javascript highlighting that
couldn't distinguish between regular expressions and division operations.

And as usually there were a couple of minor correctness fixes.

Great thanks to all contributors! Keep using highlight.js.


## Version 4.3

This version comes with two contributions from [Jason Diamond][jd]:

- language definition for C# (yes! it was a long-missed thing!)
- Visual Studio-like highlighting style

Plus there are a couple of minor bug fixes for parsing HTML and XML attributes.

[jd]: http://jason.diamond.name/weblog/


## Version 4.2

The biggest news is highlighting for Lisp, courtesy of Vasily Polovnyov. It's
somewhat experimental meaning that for highlighting "keywords" it doesn't use
any pre-defined set of a Lisp dialect. Instead it tries to highlight first word
in parentheses wherever it makes sense. I'd like to ask people programming in
Lisp to confirm if it's a good idea and send feedback to [the forum][f].

Other changes:

- Smalltalk was excluded from DEFAULT_LANGUAGES to save traffic
- [Vladimir Epifanov][voldmar] has implemented javascript style switcher for
  test.html
- comments now allowed inside Ruby function definition
- [MEL][] language from [Shuen-Huei Guan][drake]
- whitespace now allowed between `<pre>` and `<code>`
- better auto-detection of C++ and PHP
- HTML allows embedded VBScript (`<% .. %>`)

[f]: http://softwaremaniacs.org/forum/highlightjs/
[voldmar]: http://voldmar.ya.ru/
[mel]: http://en.wikipedia.org/wiki/Maya_Embedded_Language
[drake]: http://drakeguan.org/


## Version 4.1

Languages:

- Bash from Vah
- DOS bat-files from Alexander Makarov (Sam)
- Diff files from Vasily Polovnyov
- Ini files from myself though initial idea was from Sam

Styles:

- Zenburn from Vladimir Epifanov, this is an imitation of a
  [well-known theme for Vim][zenburn].
- Ascetic from myself, as a realization of ideals of non-flashy highlighting:
  just one color in only three gradations :-)

In other news. [One small bug][bug] was fixed, built-in keywords were added for
Python and C++ which improved auto-detection for the latter (it was shame that
[my wife's blog][alenacpp] had issues with it from time to time). And lastly
thanks go to Sam for getting rid of my stylistic comments in code that were
getting in the way of [JSMin][].

[zenburn]: http://en.wikipedia.org/wiki/Zenburn
[alenacpp]: http://alenacpp.blogspot.com/
[bug]: http://softwaremaniacs.org/forum/viewtopic.php?id=1823
[jsmin]: http://code.google.com/p/jsmin-php/


## Version 4.0

New major version is a result of vast refactoring and of many contributions.

Visible new features:

- Highlighting of embedded languages. Currently is implemented highlighting of
  Javascript and CSS inside HTML.
- Bundled 5 ready-made style themes!

Invisible new features:

- Highlight.js no longer pollutes global namespace. Only one object and one
  function for backward compatibility.
- Performance is further increased by about 15%.

Changing of a major version number caused by a new format of language definition
files. If you use some third-party language files they should be updated.


## Version 3.5

A very nice version in my opinion fixing a number of small bugs and slightly
increased speed in a couple of corner cases. Thanks to everybody who reports
bugs in he [forum][f] and by email!

There is also a new language — XML. A custom XML formerly was detected as HTML
and didn't highlight custom tags. In this version I tried to make custom XML to
be detected and highlighted by its own rules. Which by the way include such
things as CDATA sections and processing instructions (`<? ... ?>`).

[f]: http://softwaremaniacs.org/forum/viewforum.php?id=6


## Version 3.3

[Vladimir Gubarkov][xonix] has provided an interesting and useful addition.
File export.html contains a little program that shows and allows to copy and
paste an HTML code generated by the highlighter for any code snippet. This can
be useful in situations when one can't use the script itself on a site.


[xonix]: http://xonixx.blogspot.com/


## Version 3.2 consists completely of contributions:

- Vladimir Gubarkov has described SmallTalk
- Yuri Ivanov has described 1C
- Peter Leonov has packaged the highlighter as a Firefox extension
- Vladimir Ermakov has compiled a mod for phpBB

Many thanks to you all!


## Version 3.1

Three new languages are available: Django templates, SQL and Axapta. The latter
two are sent by [Dmitri Roudakov][1]. However I've almost entirely rewrote an
SQL definition but I'd never started it be it from the ground up :-)

The engine itself has got a long awaited feature of grouping keywords
("keyword", "built-in function", "literal"). No more hacks!

[1]: http://roudakov.ru/


## Version 3.0

It is major mainly because now highlight.js has grown large and has become
modular. Now when you pass it a list of languages to highlight it will
dynamically load into a browser only those languages.

Also:

- Konstantin Evdokimenko of [RibKit][] project has created a highlighting for
  RenderMan Shading Language and RenderMan Interface Bytestream. Yay for more
  languages!
- Heuristics for C++ and HTML got better.
- I've implemented (at last) a correct handling of backslash escapes in C-like
  languages.

There is also a small backwards incompatible change in the new version. The
function initHighlighting that was used to initialize highlighting instead of
initHighlightingOnLoad a long time ago no longer works. If you by chance still
use it — replace it with the new one.

[RibKit]: http://ribkit.sourceforge.net/


## Version 2.9

Highlight.js is a parser, not just a couple of regular expressions. That said
I'm glad to announce that in the new version 2.9 has support for:

- in-string substitutions for Ruby -- `#{...}`
- strings from from numeric symbol codes (like #XX) for Delphi


## Version 2.8

A maintenance release with more tuned heuristics. Fully backwards compatible.


## Version 2.7

- Nikita Ledyaev presents highlighting for VBScript, yay!
- A couple of bugs with escaping in strings were fixed thanks to Mickle
- Ongoing tuning of heuristics

Fixed bugs were rather unpleasant so I encourage everyone to upgrade!


## Version 2.4

- Peter Leonov provides another improved highlighting for Perl
- Javascript gets a new kind of keywords — "literals". These are the words
  "true", "false" and "null"

Also highlight.js homepage now lists sites that use the library. Feel free to
add your site by [dropping me a message][mail] until I find the time to build a
submit form.

[mail]: mailto:Maniac@SoftwareManiacs.Org


## Version 2.3

This version fixes IE breakage in previous version. My apologies to all who have
already downloaded that one!


## Version 2.2

- added highlighting for Javascript
- at last fixed parsing of Delphi's escaped apostrophes in strings
- in Ruby fixed highlighting of keywords 'def' and 'class', same for 'sub' in
  Perl


## Version 2.0

- Ruby support by [Anton Kovalyov][ak]
- speed increased by orders of magnitude due to new way of parsing
- this same way allows now correct highlighting of keywords in some tricky
  places (like keyword "End" at the end of Delphi classes)

[ak]: http://anton.kovalyov.net/


## Version 1.0

Version 1.0 of javascript syntax highlighter is released!

It's the first version available with English description. Feel free to post
your comments and question to [highlight.js forum][forum]. And don't be afraid
if you find there some fancy Cyrillic letters -- it's for Russian users too :-)

[forum]: http://softwaremaniacs.org/forum/viewforum.php?id=6<|MERGE_RESOLUTION|>--- conflicted
+++ resolved
@@ -10,14 +10,9 @@
 - *Julia* updated to the modern definitions by [Alex Arslan][].
 - *julia-repl* added by [Morten Piibeleht][].
 - [Stanislav Belov][] wrote a new definition for *1C*, replacing the one that
-<<<<<<< HEAD
-  been updated for more than 8 years. The new version supports syntax for
-  versions 7.7 and 8.
-- new style: VisualStudio 2015 Dark by [Nicolas LLOBERA][]
-=======
   has not been updated for more than 8 years. The new version supports syntax
   for versions 7.7 and 8.
->>>>>>> 861140d7
+- new style: VisualStudio 2015 Dark by [Nicolas LLOBERA][]
 
 [Tsuyusato Kitsune]: https://github.com/MakeNowJust
 [Alex Arslan]: https://github.com/ararslan
