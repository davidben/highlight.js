<<<<<<< HEAD
## Master

New languages:

- *Inform7* by [Bruno Dias][]

[Bruno Dias]: https://github.com/sequitur
=======
## Master [UNPUBLISHED]

New languages:

- *C/AL* by [Kenneth Fuglsang][]
- *DNS zone file* by [Tim Schumacher][]
- *Ceylon* by [Lucas Werkmeister][]
- *OpenSCAD* by [Dan Panzarella][]

New Styles:

- *Atelier Cave*, *Atelier Estuary*, *Atelier Plateau* and *Atelier Savanna* by
  [Bram de Haan][]
- Github Gist by [Louis Barranqueiro][]

Notable fixes and improvements to existing languages:

- Multiline raw strings from C++11 are now supported
- Fix class names with dashes in HAML
- The `async` keyword from ES6/7 is now supported
- TypeScipt functions handle type and parameter complexity better
- We unified phpdoc/javadoc/yardoc etc modes across all languages
- CSS .class selectors relevance was dropped to prevent wrong language detection

[Bram de Haan]: https://github.com/atelierbram
[Kenneth Fuglsang]: https://github.com/kfuglsang
[Louis Barranqueiro]: https://github.com/LouisBarranqueiro
[Tim Schumacher]: https://github.com/enko
[Lucas Werkmeister]: https://github.com/lucaswerkmeister
[Dan Panzarella]: https://github.com/pzl
>>>>>>> 31e49be6

## Version 8.5

New languages:

- *pf.conf* by [Peter Piwowarski][]
- *Julia* by [Kenta Sato][]
- *Prolog* by [Raivo Laanemets][]
- *Docker* by [Alexis Hénaut][]
- *Fortran* by [Anthony Scemama][] and [Thomas Applencourt][]
- *Kotlin* by [Sergey Mashkov][]

New Styles:

- *Agate* by [Taufik Nurrohman][]
- *Darkula* by [Jet Brains][]
- *Atelier Sulphurpool* by [Bram de Haan][]
- *Android Studio* by [Pedro Oliveira][]

Notable fixes and improvements to existing languages:

- ES6 features in JavaScript are better supported now by [Gu Yiling][].
- Swift now recognizes body-less method definitions.
- Single expression functions `def foo, do: ... ` now work in Elixir.
- More uniform detection of built-in classes in Objective C.
- Fixes for number literals and processor directives in Rust.
- HTML `<script>` tag now allows any language, not just JavaScript.
- Multi-line comments are supported now in MatLab.

[Taufik Nurrohman]: https://github.com/tovic
[Jet Brains]: https://www.jetbrains.com/
[Peter Piwowarski]: https://github.com/oldlaptop
[Kenta Sato]: https://github.com/bicycle1885
[Bram de Haan]: https://github.com/atelierbram
[Raivo Laanemets]: https://github.com/rla
[Alexis Hénaut]: https://github.com/AlexisNo
[Anthony Scemama]: https://github.com/scemama
[Pedro Oliveira]: https://github.com/kanytu
[Gu Yiling]: https://github.com/Justineo
[Sergey Mashkov]: https://github.com/cy6erGn0m
[Thomas Applencourt]: https://github.com/TApplencourt

## Version 8.4

We've got the new [demo page][]! The obvious new feature is the new look, but
apart from that it's got smarter: by presenting languages in groups it avoids
running 10000 highlighting attempts after first load which was slowing it down
and giving bad overall impression. It is now also being generated from test
code snippets so the authors of new languages don't have to update both tests
and the demo page with the same thing.

Other notable changes:

- The `template_comment` class is gone in favor of the more general `comment`.
- Number parsing unified and improved across languages.
- C++, Java and C# now use unified grammar to highlight titles in
  function/method definitions.
- The browser build is now usable as an AMD module, there's no separate build
  target for that anymore.
- OCaml has got a [comprehensive overhaul][ocaml] by [Mickaël Delahaye][].
- Clojure's data structures and literals are now highlighted outside of lists
  and we can now highlight Clojure's REPL sessions.

New languages:

- *AspectJ* by [Hakan Özler][]
- *STEP Part 21* by [Adam Joseph Cook][]
- *SML* derived by [Edwin Dalorzo][] from OCaml definition
- *Mercury* by [mucaho][]
- *Smali* by [Dennis Titze][]
- *Verilog* by [Jon Evans][]
- *Stata* by [Brian Quistorff][]

[Hakan Özler]: https://github.com/ozlerhakan
[Adam Joseph Cook]: https://github.com/adamjcook
[demo page]: https://highlightjs.org/static/demo/
[Ivan Sagalaev]: https://github.com/isagalaev
[Edwin Dalorzo]: https://github.com/edalorzo
[mucaho]: https://github.com/mucaho
[Dennis Titze]: https://github.com/titze
[Jon Evans]: https://github.com/craftyjon
[Brian Quistorff]: https://github.com/bquistorff
[ocaml]: https://github.com/isagalaev/highlight.js/pull/608#issue-46190207
[Mickaël Delahaye]: https://github.com/polazarus


## Version 8.3

We streamlined our tool chain, it is now based entirely on node.js instead of
being a mix of node.js, Python and Java. The build script options and arguments
remained the same, and we've noted all the changes in the [documentation][b].
Apart from reducing complexity, the new build script is also faster from not
having to start Java machine repeatedly. The credits for the work go to [Jeremy
Hull][].

Some notable fixes:

- PHP and JavaScript mixed in HTML now live happily with each other.
- JavaScript regexes now understand ES6 flags "u" and "y".
- `throw` keyword is no longer detected as a method name in Java.
- Fixed parsing of numbers and symbols in Clojure thanks to [input from Ivan
  Kleshnin][ik].

New languages in this release:

- *Less* by [Max Mikhailov][]
- *Stylus* by [Bryant Williams][]
- *Tcl* by [Radek Liska][]
- *Puppet* by [Jose Molina Colmenero][]
- *Processing* by [Erik Paluka][]
- *Twig* templates by [Luke Holder][]
- *PowerShell* by [David Mohundro][], based on [the work of Nicholas
  Blumhardt][ps]
- *XL* by [Christophe de Dinechin][]
- *LiveScript* by [Taneli Vatanen][] and [Jen Evers-Corvina][]
- *ERB* (Ruby in HTML) by [Lucas Mazza][]
- *Roboconf* by [Vincent Zurczak][]

[b]: http://highlightjs.readthedocs.org/en/latest/building-testing.html
[Jeremy Hull]: https://github.com/sourrust
[ik]: https://twitter.com/IvanKleshnin/status/514041599484231680
[Max Mikhailov]: https://github.com/seven-phases-max
[Bryant Williams]: https://github.com/scien
[Radek Liska]: https://github.com/Nindaleth
[Jose Molina Colmenero]: https://github.com/Moliholy
[Erik Paluka]: https://github.com/paluka
[Luke Holder]: https://github.com/lukeholder
[David Mohundro]: https://github.com/drmohundro
[ps]: https://github.com/OctopusDeploy/Library/blob/master/app/shared/presentation/highlighting/powershell.js
[Christophe de Dinechin]: https://github.com/c3d
[Taneli Vatanen]: https://github.com/Daiz-
[Jen Evers-Corvina]: https://github.com/sevvie
[Lucas Mazza]: https://github.com/lucasmazza
[Vincent Zurczak]: https://github.com/vincent-zurczak


## Version 8.2

We've finally got [real tests][test] and [continuous testing on Travis][ci]
thanks to [Jeremy Hull][] and [Chris Eidhof][]. The tests designed to cover
everything: language detection, correct parsing of individual language features
and various special cases. This is a very important change that gives us
confidence in extending language definitions and refactoring library core.

We're going to redesign the old [demo/test suite][demo] into an interactive
demo web app. If you're confident front-end developer or designer and want to
help us with it, drop a comment into [the issue][#542] on GitHub.

[test]: https://github.com/isagalaev/highlight.js/tree/master/test
[demo]: https://highlightjs.org/static/test.html
[#542]: https://github.com/isagalaev/highlight.js/issues/542
[ci]: https://travis-ci.org/isagalaev/highlight.js
[Jeremy Hull]: https://github.com/sourrust
[Chris Eidhof]: https://github.com/chriseidhof

As usually there's a handful of new languages in this release:

- *Groovy* by [Guillaume Laforge][]
- *Dart* by [Maxim Dikun][]
- *Dust* by [Michael Allen][]
- *Scheme* by [JP Verkamp][]
- *G-Code* by [Adam Joseph Cook][]
- *Q* from Kx Systems by [Sergey Vidyuk][]

[Guillaume Laforge]: https://github.com/glaforge
[Maxim Dikun]: https://github.com/dikmax
[Michael Allen]: https://github.com/bfui
[JP Verkamp]: https://github.com/jpverkamp
[Adam Joseph Cook]: https://github.com/adamjcook
[Sergey Vidyuk]: https://github.com/sv

Other improvements:

- [Erik Osheim][] heavily reworked Scala definitions making it richer.
- [Lucas Mazza][] fixed Ruby hashes highlighting
- Lisp variants (Lisp, Clojure and Scheme) are unified in regard to naming
  the first symbol in parentheses: it's "keyword" in general case and also
  "built_in" for built-in functions in Clojure and Scheme.

[Erik Osheim]: https://github.com/non
[Lucas Mazza]: https://github.com/lucasmazza

## Version 8.1

New languages:

- *Gherkin* by [Sam Pikesley][]
- *Elixir* by [Josh Adams][]
- *NSIS* by [Jan T. Sott][]
- *VIM script* by [Jun Yang][]
- *Protocol Buffers* by [Dan Tao][]
- *Nix* by [Domen Kožar][]
- *x86asm* by [innocenat][]
- *Cap’n Proto* and *Thrift* by [Oleg Efimov][]
- *Monkey* by [Arthur Bikmullin][]
- *TypeScript* by [Panu Horsmalahti][]
- *Nimrod* by [Flaviu Tamas][]
- *Gradle* by [Damian Mee][]
- *Haxe* by [Christopher Kaster][]
- *Swift* by [Chris Eidhof][] and [Nate Cook][]

New styles:

- *Kimbie*, light and dark variants by [Jan T. Sott][]
- *Color brewer* by [Fabrício Tavares de Oliveira][]
- *Codepen.io embed* by [Justin Perry][]
- *Hybrid* by [Nic West][]

[Sam Pikesley]: https://github.com/pikesley
[Sindre Sorhus]: https://github.com/sindresorhus
[Josh Adams]: https://github.com/knewter
[Jan T. Sott]: https://github.com/idleberg
[Jun Yang]: https://github.com/harttle
[Dan Tao]: https://github.com/dtao
[Domen Kožar]: https://github.com/iElectric
[innocenat]: https://github.com/innocenat
[Oleg Efimov]: https://github.com/Sannis
[Arthur Bikmullin]: https://github.com/devolonter
[Panu Horsmalahti]: https://github.com/panuhorsmalahti
[Flaviu Tamas]: https://github.com/flaviut
[Damian Mee]: https://github.com/chester1000
[Christopher Kaster]: http://christopher.kaster.ws
[Fabrício Tavares de Oliveira]: https://github.com/fabriciotav
[Justin Perry]: https://github.com/ourmaninamsterdam
[Nic West]: https://github.com/nicwest
[Chris Eidhof]: https://github.com/chriseidhof
[Nate Cook]: https://github.com/natecook1000

Other improvements:

- The README is heavily reworked and brought up to date by [Jeremy Hull][].
- Added [`listLanguages()`][ll] method in the API.
- Improved C/C++/C# detection.
- Added a bunch of new language aliases, documented the existing ones. Thanks to
  [Sindre Sorhus][] for background research.
- Added phrasal English words to boost relevance in comments.
- Many improvements to SQL definition made by [Heiko August][],
  [Nikolay Lisienko][] and [Travis Odom][].
- The shorter `lang-` prefix for language names in HTML classes supported
  alongside `language-`. Thanks to [Jeff Escalante][].
- Ruby's got support for interactive console sessions. Thanks to
  [Pascal Hurni][].
- Added built-in functions for R language. Thanks to [Artem A. Klevtsov][].
- Rust's got definition for lifetime parameters and improved string syntax.
  Thanks to [Roman Shmatov][].
- Various improvements to Objective-C definition by [Matt Diephouse][].
- Fixed highlighting of generics in Java.

[ll]: http://highlightjs.readthedocs.org/en/latest/api.html#listlanguages
[Sindre Sorhus]: https://github.com/sindresorhus
[Heiko August]: https://github.com/auge8472
[Nikolay Lisienko]: https://github.com/neor-ru
[Travis Odom]: https://github.com/Burstaholic
[Jeff Escalante]: https://github.com/jenius
[Pascal Hurni]: https://github.com/phurni
[Jiyin Yiyong]: https://github.com/jiyinyiyong
[Artem A. Klevtsov]: https://github.com/unikum
[Roman Shmatov]: https://github.com/shmatov
[Jeremy Hull]: https://github.com/sourrust
[Matt Diephouse]: https://github.com/mdiep


## Version 8.0

This new major release is quite a big overhaul bringing both new features and
some backwards incompatible changes. However, chances are that the majority of
users won't be affected by the latter: the basic scenario described in the
README is left intact.

Here's what did change in an incompatible way:

- We're now prefixing all classes located in [CSS classes reference][cr] with
  `hljs-`, by default, because some class names would collide with other
  people's stylesheets. If you were using an older version, you might still want
  the previous behavior, but still want to upgrade. To suppress this new
  behavior, you would initialize like so:

  ```html
  <script type="text/javascript">
    hljs.configure({classPrefix: ''});
    hljs.initHighlightingOnLoad();
  </script>
  ```

- `tabReplace` and `useBR` that were used in different places are also unified
  into the global options object and are to be set using `configure(options)`.
  This function is documented in our [API docs][]. Also note that these
  parameters are gone from `highlightBlock` and `fixMarkup` which are now also
  rely on `configure`.

- We removed public-facing (though undocumented) object `hljs.LANGUAGES` which
  was used to register languages with the library in favor of two new methods:
  `registerLanguage` and `getLanguage`. Both are documented in our [API docs][].

- Result returned from `highlight` and `highlightAuto` no longer contains two
  separate attributes contributing to relevance score, `relevance` and
  `keyword_count`. They are now unified in `relevance`.

Another technically compatible change that nonetheless might need attention:

- The structure of the NPM package was refactored, so if you had installed it
  locally, you'll have to update your paths. The usual `require('highlight.js')`
  works as before. This is contributed by [Dmitry Smolin][].

New features:

- Languages now can be recognized by multiple names like "js" for JavaScript or
  "html" for, well, HTML (which earlier insisted on calling it "xml"). These
  aliases can be specified in the class attribute of the code container in your
  HTML as well as in various API calls. For now there are only a few very common
  aliases but we'll expand it in the future. All of them are listed in the
  [class reference][cr].

- Language detection can now be restricted to a subset of languages relevant in
  a given context — a web page or even a single highlighting call. This is
  especially useful for node.js build that includes all the known languages.
  Another example is a StackOverflow-style site where users specify languages
  as tags rather than in the markdown-formatted code snippets. This is
  documented in the [API reference][] (see methods `highlightAuto` and
  `configure`).

- Language definition syntax streamlined with [variants][] and
  [beginKeywords][].

New languages and styles:

- *Oxygene* by [Carlo Kok][]
- *Mathematica* by [Daniel Kvasnička][]
- *Autohotkey* by [Seongwon Lee][]
- *Atelier* family of styles in 10 variants by [Bram de Haan][]
- *Paraíso* styles by [Jan T. Sott][]

Miscellaneous improvements:

- Highlighting `=>` prompts in Clojure.
- [Jeremy Hull][] fixed a lot of styles for consistency.
- Finally, highlighting PHP and HTML [mixed in peculiar ways][php-html].
- Objective C and C# now properly highlight titles in method definition.
- Big overhaul of relevance counting for a number of languages. Please do report
  bugs about mis-detection of non-trivial code snippets!

[API reference]: http://highlightjs.readthedocs.org/en/latest/api.html

[cr]: http://highlightjs.readthedocs.org/en/latest/css-classes-reference.html
[api docs]: http://highlightjs.readthedocs.org/en/latest/api.html
[variants]: https://groups.google.com/d/topic/highlightjs/VoGC9-1p5vk/discussion
[beginKeywords]: https://github.com/isagalaev/highlight.js/commit/6c7fdea002eb3949577a85b3f7930137c7c3038d
[php-html]: https://twitter.com/highlightjs/status/408890903017689088

[Carlo Kok]: https://github.com/carlokok
[Bram de Haan]: https://github.com/atelierbram
[Daniel Kvasnička]: https://github.com/dkvasnicka
[Dmitry Smolin]: https://github.com/dimsmol
[Jeremy Hull]: https://github.com/sourrust
[Seongwon Lee]: https://github.com/dlimpid
[Jan T. Sott]: https://github.com/idleberg


## Version 7.5

A catch-up release dealing with some of the accumulated contributions. This one
is probably will be the last before the 8.0 which will be slightly backwards
incompatible regarding some advanced use-cases.

One outstanding change in this version is the addition of 6 languages to the
[hosted script][d]: Markdown, ObjectiveC, CoffeeScript, Apache, Nginx and
Makefile. It now weighs about 6K more but we're going to keep it under 30K.

New languages:

- OCaml by [Mehdi Dogguy][mehdid] and [Nicolas Braud-Santoni][nbraud]
- [LiveCode Server][lcs] by [Ralf Bitter][revig]
- Scilab by [Sylvestre Ledru][sylvestre]
- basic support for Makefile by [Ivan Sagalaev][isagalaev]

Improvements:

- Ruby's got support for characters like `?A`, `?1`, `?\012` etc. and `%r{..}`
  regexps.
- Clojure now allows a function call in the beginning of s-expressions
  `(($filter "myCount") (arr 1 2 3 4 5))`.
- Haskell's got new keywords and now recognizes more things like pragmas,
  preprocessors, modules, containers, FFIs etc. Thanks to [Zena Treep][treep]
  for the implementation and to [Jeremy Hull][sourrust] for guiding it.
- Miscellaneous fixes in PHP, Brainfuck, SCSS, Asciidoc, CMake, Python and F#.

[mehdid]: https://github.com/mehdid
[nbraud]: https://github.com/nbraud
[revig]: https://github.com/revig
[lcs]: http://livecode.com/developers/guides/server/
[sylvestre]: https://github.com/sylvestre
[isagalaev]: https://github.com/isagalaev
[treep]: https://github.com/treep
[sourrust]: https://github.com/sourrust
[d]: http://highlightjs.org/download/


## New core developers

The latest long period of almost complete inactivity in the project coincided
with growing interest to it led to a decision that now seems completely obvious:
we need more core developers.

So without further ado let me welcome to the core team two long-time
contributors: [Jeremy Hull][] and [Oleg
Efimov][].

Hope now we'll be able to work through stuff faster!

P.S. The historical commit is [here][1] for the record.

[Jeremy Hull]: https://github.com/sourrust
[Oleg Efimov]: https://github.com/sannis
[1]: https://github.com/isagalaev/highlight.js/commit/f3056941bda56d2b72276b97bc0dd5f230f2473f


## Version 7.4

This long overdue version is a snapshot of the current source tree with all the
changes that happened during the past year. Sorry for taking so long!

Along with the changes in code highlight.js has finally got its new home at
<http://highlightjs.org/>, moving from its cradle on Software Maniacs which it
outgrew a long time ago. Be sure to report any bugs about the site to
<mailto:info@highlightjs.org>.

On to what's new…

New languages:

- Handlebars templates by [Robin Ward][]
- Oracle Rules Language by [Jason Jacobson][]
- F# by [Joans Follesø][]
- AsciiDoc and Haml by [Dan Allen][]
- Lasso by [Eric Knibbe][]
- SCSS by [Kurt Emch][]
- VB.NET by [Poren Chiang][]
- Mizar by [Kelley van Evert][]

[Robin Ward]: https://github.com/eviltrout
[Jason Jacobson]: https://github.com/jayce7
[Joans Follesø]: https://github.com/follesoe
[Dan Allen]: https://github.com/mojavelinux
[Eric Knibbe]: https://github.com/EricFromCanada
[Kurt Emch]: https://github.com/kemch
[Poren Chiang]: https://github.com/rschiang
[Kelley van Evert]: https://github.com/kelleyvanevert

New style themes:

- Monokai Sublime by [noformnocontent][]
- Railscasts by [Damien White][]
- Obsidian by [Alexander Marenin][]
- Docco by [Simon Madine][]
- Mono Blue by [Ivan Sagalaev][] (uses a single color hue for everything)
- Foundation by [Dan Allen][]

[noformnocontent]: http://nn.mit-license.org/
[Damien White]: https://github.com/visoft
[Alexander Marenin]: https://github.com/ioncreature
[Simon Madine]: https://github.com/thingsinjars
[Ivan Sagalaev]: https://github.com/isagalaev

Other notable changes:

- Corrected many corner cases in CSS.
- Dropped Python 2 version of the build tool.
- Implemented building for the AMD format.
- Updated Rust keywords (thanks to [Dmitry Medvinsky][]).
- Literal regexes can now be used in language definitions.
- CoffeeScript highlighting is now significantly more robust and rich due to
  input from [Cédric Néhémie][].

[Dmitry Medvinsky]: https://github.com/dmedvinsky
[Cédric Néhémie]: https://github.com/abe33


## Version 7.3

- Since this version highlight.js no longer works in IE version 8 and older.
  It's made it possible to reduce the library size and dramatically improve code
  readability and made it easier to maintain. Time to go forward!

- New languages: AppleScript (by [Nathan Grigg][ng] and [Dr. Drang][dd]) and
  Brainfuck (by [Evgeny Stepanischev][bolk]).

- Improvements to existing languages:

    - interpreter prompt in Python (`>>>` and `...`)
    - @-properties and classes in CoffeeScript
    - E4X in JavaScript (by [Oleg Efimov][oe])
    - new keywords in Perl (by [Kirk Kimmel][kk])
    - big Ruby syntax update (by [Vasily Polovnyov][vast])
    - small fixes in Bash

- Also Oleg Efimov did a great job of moving all the docs for language and style
  developers and contributors from the old wiki under the source code in the
  "docs" directory. Now these docs are nicely presented at
  <http://highlightjs.readthedocs.org/>.

[ng]: https://github.com/nathan11g
[dd]: https://github.com/drdrang
[bolk]: https://github.com/bolknote
[oe]: https://github.com/Sannis
[kk]: https://github.com/kimmel
[vast]: https://github.com/vast


## Version 7.2

A regular bug-fix release without any significant new features. Enjoy!


## Version 7.1

A Summer crop:

- [Marc Fornos][mf] made the definition for Clojure along with the matching
  style Rainbow (which, of course, works for other languages too).
- CoffeeScript support continues to improve getting support for regular
  expressions.
- Yoshihide Jimbo ported to highlight.js [five Tomorrow styles][tm] from the
  [project by Chris Kempson][tm0].
- Thanks to [Casey Duncun][cd] the library can now be built in the popular
  [AMD format][amd].
- And last but not least, we've got a fair number of correctness and consistency
  fixes, including a pretty significant refactoring of Ruby.

[mf]: https://github.com/mfornos
[tm]: http://jmblog.github.com/color-themes-for-highlightjs/
[tm0]: https://github.com/ChrisKempson/Tomorrow-Theme
[cd]: https://github.com/caseman
[amd]: http://requirejs.org/docs/whyamd.html


## Version 7.0

The reason for the new major version update is a global change of keyword syntax
which resulted in the library getting smaller once again. For example, the
hosted build is 2K less than at the previous version while supporting two new
languages.

Notable changes:

- The library now works not only in a browser but also with [node.js][]. It is
  installable with `npm install highlight.js`. [API][] docs are available on our
  wiki.

- The new unique feature (apparently) among syntax highlighters is highlighting
  *HTTP* headers and an arbitrary language in the request body. The most useful
  languages here are *XML* and *JSON* both of which highlight.js does support.
  Here's [the detailed post][p] about the feature.

- Two new style themes: a dark "south" *[Pojoaque][]* by Jason Tate and an
  emulation of*XCode* IDE by [Angel Olloqui][ao].

- Three new languages: *D* by [Aleksandar Ružičić][ar], *R* by [Joe Cheng][jc]
  and *GLSL* by [Sergey Tikhomirov][st].

- *Nginx* syntax has become a million times smaller and more universal thanks to
  remaking it in a more generic manner that doesn't require listing all the
  directives in the known universe.

- Function titles are now highlighted in *PHP*.

- *Haskell* and *VHDL* were significantly reworked to be more rich and correct
  by their respective maintainers [Jeremy Hull][sr] and [Igor Kalnitsky][ik].

And last but not least, many bugs have been fixed around correctness and
language detection.

Overall highlight.js currently supports 51 languages and 20 style themes.

[node.js]: http://nodejs.org/
[api]: http://softwaremaniacs.org/wiki/doku.php/highlight.js:api
[p]: http://softwaremaniacs.org/blog/2012/05/10/http-and-json-in-highlight-js/en/
[pojoaque]: http://web-cms-designs.com/ftopict-10-pojoaque-style-for-highlight-js-code-highlighter.html
[ao]: https://github.com/angelolloqui
[ar]: https://github.com/raleksandar
[jc]: https://github.com/jcheng5
[st]: https://github.com/tikhomirov
[sr]: https://github.com/sourrust
[ik]: https://github.com/ikalnitsky


## Version 6.2

A lot of things happened in highlight.js since the last version! We've got nine
new contributors, the discussion group came alive, and the main branch on GitHub
now counts more than 350 followers. Here are most significant results coming
from all this activity:

- 5 (five!) new languages: Rust, ActionScript, CoffeeScript, MatLab and
  experimental support for markdown. Thanks go to [Andrey Vlasovskikh][av],
  [Alexander Myadzel][am], [Dmytrii Nagirniak][dn], [Oleg Efimov][oe], [Denis
  Bardadym][db] and [John Crepezzi][jc].

- 2 new style themes: Monokai by [Luigi Maselli][lm] and stylistic imitation of
  another well-known highlighter Google Code Prettify by [Aahan Krish][ak].

- A vast number of [correctness fixes and code refactorings][log], mostly made
  by [Oleg Efimov][oe] and [Evgeny Stepanischev][es].

[av]: https://github.com/vlasovskikh
[am]: https://github.com/myadzel
[dn]: https://github.com/dnagir
[oe]: https://github.com/Sannis
[db]: https://github.com/btd
[jc]: https://github.com/seejohnrun
[lm]: http://grigio.org/
[ak]: https://github.com/geekpanth3r
[es]: https://github.com/bolknote
[log]: https://github.com/isagalaev/highlight.js/commits/


## Version 6.1 — Solarized

[Jeremy Hull][jh] has implemented my dream feature — a port of [Solarized][]
style theme famous for being based on the intricate color theory to achieve
correct contrast and color perception. It is now available for highlight.js in
both variants — light and dark.

This version also adds a new original style Arta. Its author pumbur maintains a
[heavily modified fork of highlight.js][pb] on GitHub.

[jh]: https://github.com/sourrust
[solarized]: http://ethanschoonover.com/solarized
[pb]: https://github.com/pumbur/highlight.js


## Version 6.0

New major version of the highlighter has been built on a significantly
refactored syntax. Due to this it's even smaller than the previous one while
supporting more languages!

New languages are:

- Haskell by [Jeremy Hull][sourrust]
- Erlang in two varieties — module and REPL — made collectively by [Nikolay
  Zakharov][desh], [Dmitry Kovega][arhibot] and [Sergey Ignatov][ignatov]
- Objective C by [Valerii Hiora][vhbit]
- Vala by [Antono Vasiljev][antono]
- Go by [Stephan Kountso][steplg]

[sourrust]: https://github.com/sourrust
[desh]: http://desh.su/
[arhibot]: https://github.com/arhibot
[ignatov]: https://github.com/ignatov
[vhbit]: https://github.com/vhbit
[antono]: https://github.com/antono
[steplg]: https://github.com/steplg

Also this version is marginally faster and fixes a number of small long-standing
bugs.

Developer overview of the new language syntax is available in a [blog post about
recent beta release][beta].

[beta]: http://softwaremaniacs.org/blog/2011/04/25/highlight-js-60-beta/en/

P.S. New version is not yet available on a Yandex CDN, so for now you have to
download [your own copy][d].

[d]: /soft/highlight/en/download/


## Version 5.14

Fixed bugs in HTML/XML detection and relevance introduced in previous
refactoring.

Also test.html now shows the second best result of language detection by
relevance.


## Version 5.13

Past weekend began with a couple of simple additions for existing languages but
ended up in a big code refactoring bringing along nice improvements for language
developers.

### For users

- Description of C++ has got new keywords from the upcoming [C++ 0x][] standard.
- Description of HTML has got new tags from [HTML 5][].
- CSS-styles have been unified to use consistent padding and also have lost
  pop-outs with names of detected languages.
- [Igor Kalnitsky][ik] has sent two new language descriptions: CMake & VHDL.

This makes total number of languages supported by highlight.js to reach 35.

Bug fixes:

- Custom classes on `<pre>` tags are not being overridden anymore
- More correct highlighting of code blocks inside non-`<pre>` containers:
  highlighter now doesn't insist on replacing them with its own container and
  just replaces the contents.
- Small fixes in browser compatibility and heuristics.

[c++ 0x]: http://ru.wikipedia.org/wiki/C%2B%2B0x
[html 5]: http://en.wikipedia.org/wiki/HTML5
[ik]: http://kalnitsky.org.ua/

### For developers

The most significant change is the ability to include language submodes right
under `contains` instead of defining explicit named submodes in the main array:

    contains: [
      'string',
      'number',
      {begin: '\\n', end: hljs.IMMEDIATE_RE}
    ]

This is useful for auxiliary modes needed only in one place to define parsing.
Note that such modes often don't have `className` and hence won't generate a
separate `<span>` in the resulting markup. This is similar in effect to
`noMarkup: true`. All existing languages have been refactored accordingly.

Test file test.html has at last become a real test. Now it not only puts the
detected language name under the code snippet but also tests if it matches the
expected one. Test summary is displayed right above all language snippets.


## CDN

Fine people at [Yandex][] agreed to host highlight.js on their big fast servers.
[Link up][l]!

[yandex]: http://yandex.com/
[l]: http://softwaremaniacs.org/soft/highlight/en/download/


## Version 5.10 — "Paris".

Though I'm on a vacation in Paris, I decided to release a new version with a
couple of small fixes:

- Tomas Vitvar discovered that TAB replacement doesn't always work when used
  with custom markup in code
- SQL parsing is even more rigid now and doesn't step over SmallTalk in tests


## Version 5.9

A long-awaited version is finally released.

New languages:

- Andrew Fedorov made a definition for Lua
- a long-time highlight.js contributor [Peter Leonov][pl] made a definition for
  Nginx config
- [Vladimir Moskva][vm] made a definition for TeX

[pl]: http://kung-fu-tzu.ru/
[vm]: http://fulc.ru/

Fixes for existing languages:

- [Loren Segal][ls] reworked the Ruby definition and added highlighting for
  [YARD][] inline documentation
- the definition of SQL has become more solid and now it shouldn't be overly
  greedy when it comes to language detection

[ls]: http://gnuu.org/
[yard]: http://yardoc.org/

The highlighter has become more usable as a library allowing to do highlighting
from initialization code of JS frameworks and in ajax methods (see.
readme.eng.txt).

Also this version drops support for the [WordPress][wp] plugin. Everyone is
welcome to [pick up its maintenance][p] if needed.

[wp]: http://wordpress.org/
[p]: http://bazaar.launchpad.net/~isagalaev/+junk/highlight/annotate/342/src/wp_highlight.js.php


## Version 5.8

- Jan Berkel has contributed a definition for Scala. +1 to hotness!
- All CSS-styles are rewritten to work only inside `<pre>` tags to avoid
  conflicts with host site styles.


## Version 5.7.

Fixed escaping of quotes in VBScript strings.


## Version 5.5

This version brings a small change: now .ini-files allow digits, underscores and
square brackets in key names.


## Version 5.4

Fixed small but upsetting bug in the packer which caused incorrect highlighting
of explicitly specified languages. Thanks to Andrew Fedorov for precise
diagnostics!


## Version 5.3

The version to fulfil old promises.

The most significant change is that highlight.js now preserves custom user
markup in code along with its own highlighting markup. This means that now it's
possible to use, say, links in code. Thanks to [Vladimir Dolzhenko][vd] for the
[initial proposal][1] and for making a proof-of-concept patch.

Also in this version:

- [Vasily Polovnyov][vp] has sent a GitHub-like style and has implemented
  support for CSS @-rules and Ruby symbols.
- Yura Zaripov has sent two styles: Brown Paper and School Book.
- Oleg Volchkov has sent a definition for [Parser 3][p3].

[1]: http://softwaremaniacs.org/forum/highlightjs/6612/
[p3]: http://www.parser.ru/
[vp]: http://vasily.polovnyov.ru/
[vd]: http://dolzhenko.blogspot.com/


## Version 5.2

- at last it's possible to replace indentation TABs with something sensible
  (e.g. 2 or 4 spaces)
- new keywords and built-ins for 1C by Sergey Baranov
- a couple of small fixes to Apache highlighting


## Version 5.1

This is one of those nice version consisting entirely of new and shiny
contributions!

- [Vladimir Ermakov][vooon] created highlighting for AVR Assembler
- [Ruslan Keba][rukeba] created highlighting for Apache config file. Also his
  original visual style for it is now available for all highlight.js languages
  under the name "Magula".
- [Shuen-Huei Guan][drake] (aka Drake) sent new keywords for RenderMan
  languages. Also thanks go to [Konstantin Evdokimenko][ke] for his advice on
  the matter.

[vooon]: http://vehq.ru/about/
[rukeba]: http://rukeba.com/
[drake]: http://drakeguan.org/
[ke]: http://k-evdokimenko.moikrug.ru/


## Version 5.0

The main change in the new major version of highlight.js is a mechanism for
packing several languages along with the library itself into a single compressed
file. Now sites using several languages will load considerably faster because
the library won't dynamically include additional files while loading.

Also this version fixes a long-standing bug with Javascript highlighting that
couldn't distinguish between regular expressions and division operations.

And as usually there were a couple of minor correctness fixes.

Great thanks to all contributors! Keep using highlight.js.


## Version 4.3

This version comes with two contributions from [Jason Diamond][jd]:

- language definition for C# (yes! it was a long-missed thing!)
- Visual Studio-like highlighting style

Plus there are a couple of minor bug fixes for parsing HTML and XML attributes.

[jd]: http://jason.diamond.name/weblog/


## Version 4.2

The biggest news is highlighting for Lisp, courtesy of Vasily Polovnyov. It's
somewhat experimental meaning that for highlighting "keywords" it doesn't use
any pre-defined set of a Lisp dialect. Instead it tries to highlight first word
in parentheses wherever it makes sense. I'd like to ask people programming in
Lisp to confirm if it's a good idea and send feedback to [the forum][f].

Other changes:

- Smalltalk was excluded from DEFAULT_LANGUAGES to save traffic
- [Vladimir Epifanov][voldmar] has implemented javascript style switcher for
  test.html
- comments now allowed inside Ruby function definition
- [MEL][] language from [Shuen-Huei Guan][drake]
- whitespace now allowed between `<pre>` and `<code>`
- better auto-detection of C++ and PHP
- HTML allows embedded VBScript (`<% .. %>`)

[f]: http://softwaremaniacs.org/forum/highlightjs/
[voldmar]: http://voldmar.ya.ru/
[mel]: http://en.wikipedia.org/wiki/Maya_Embedded_Language
[drake]: http://drakeguan.org/


## Version 4.1

Languages:

- Bash from Vah
- DOS bat-files from Alexander Makarov (Sam)
- Diff files from Vasily Polovnyov
- Ini files from myself though initial idea was from Sam

Styles:

- Zenburn from Vladimir Epifanov, this is an imitation of a
  [well-known theme for Vim][zenburn].
- Ascetic from myself, as a realization of ideals of non-flashy highlighting:
  just one color in only three gradations :-)

In other news. [One small bug][bug] was fixed, built-in keywords were added for
Python and C++ which improved auto-detection for the latter (it was shame that
[my wife's blog][alenacpp] had issues with it from time to time). And lastly
thanks go to Sam for getting rid of my stylistic comments in code that were
getting in the way of [JSMin][].

[zenburn]: http://en.wikipedia.org/wiki/Zenburn
[alenacpp]: http://alenacpp.blogspot.com/
[bug]: http://softwaremaniacs.org/forum/viewtopic.php?id=1823
[jsmin]: http://code.google.com/p/jsmin-php/


## Version 4.0

New major version is a result of vast refactoring and of many contributions.

Visible new features:

- Highlighting of embedded languages. Currently is implemented highlighting of
  Javascript and CSS inside HTML.
- Bundled 5 ready-made style themes!

Invisible new features:

- Highlight.js no longer pollutes global namespace. Only one object and one
  function for backward compatibility.
- Performance is further increased by about 15%.

Changing of a major version number caused by a new format of language definition
files. If you use some third-party language files they should be updated.


## Version 3.5

A very nice version in my opinion fixing a number of small bugs and slightly
increased speed in a couple of corner cases. Thanks to everybody who reports
bugs in he [forum][f] and by email!

There is also a new language — XML. A custom XML formerly was detected as HTML
and didn't highlight custom tags. In this version I tried to make custom XML to
be detected and highlighted by its own rules. Which by the way include such
things as CDATA sections and processing instructions (`<? ... ?>`).

[f]: http://softwaremaniacs.org/forum/viewforum.php?id=6


## Version 3.3

[Vladimir Gubarkov][xonix] has provided an interesting and useful addition.
File export.html contains a little program that shows and allows to copy and
paste an HTML code generated by the highlighter for any code snippet. This can
be useful in situations when one can't use the script itself on a site.


[xonix]: http://xonixx.blogspot.com/


## Version 3.2 consists completely of contributions:

- Vladimir Gubarkov has described SmallTalk
- Yuri Ivanov has described 1C
- Peter Leonov has packaged the highlighter as a Firefox extension
- Vladimir Ermakov has compiled a mod for phpBB

Many thanks to you all!


## Version 3.1

Three new languages are available: Django templates, SQL and Axapta. The latter
two are sent by [Dmitri Roudakov][1]. However I've almost entirely rewrote an
SQL definition but I'd never started it be it from the ground up :-)

The engine itself has got a long awaited feature of grouping keywords
("keyword", "built-in function", "literal"). No more hacks!

[1]: http://roudakov.ru/


## Version 3.0

It is major mainly because now highlight.js has grown large and has become
modular. Now when you pass it a list of languages to highlight it will
dynamically load into a browser only those languages.

Also:

- Konstantin Evdokimenko of [RibKit][] project has created a highlighting for
  RenderMan Shading Language and RenderMan Interface Bytestream. Yay for more
  languages!
- Heuristics for C++ and HTML got better.
- I've implemented (at last) a correct handling of backslash escapes in C-like
  languages.

There is also a small backwards incompatible change in the new version. The
function initHighlighting that was used to initialize highlighting instead of
initHighlightingOnLoad a long time ago no longer works. If you by chance still
use it — replace it with the new one.

[RibKit]: http://ribkit.sourceforge.net/


## Version 2.9

Highlight.js is a parser, not just a couple of regular expressions. That said
I'm glad to announce that in the new version 2.9 has support for:

- in-string substitutions for Ruby -- `#{...}`
- strings from from numeric symbol codes (like #XX) for Delphi


## Version 2.8

A maintenance release with more tuned heuristics. Fully backwards compatible.


## Version 2.7

- Nikita Ledyaev presents highlighting for VBScript, yay!
- A couple of bugs with escaping in strings were fixed thanks to Mickle
- Ongoing tuning of heuristics

Fixed bugs were rather unpleasant so I encourage everyone to upgrade!


## Version 2.4

- Peter Leonov provides another improved highlighting for Perl
- Javascript gets a new kind of keywords — "literals". These are the words
  "true", "false" and "null"

Also highlight.js homepage now lists sites that use the library. Feel free to
add your site by [dropping me a message][mail] until I find the time to build a
submit form.

[mail]: mailto:Maniac@SoftwareManiacs.Org


## Version 2.3

This version fixes IE breakage in previous version. My apologies to all who have
already downloaded that one!


## Version 2.2

- added highlighting for Javascript
- at last fixed parsing of Delphi's escaped apostrophes in strings
- in Ruby fixed highlighting of keywords 'def' and 'class', same for 'sub' in
  Perl


## Version 2.0

- Ruby support by [Anton Kovalyov][ak]
- speed increased by orders of magnitude due to new way of parsing
- this same way allows now correct highlighting of keywords in some tricky
  places (like keyword "End" at the end of Delphi classes)

[ak]: http://anton.kovalyov.net/


## Version 1.0

Version 1.0 of javascript syntax highlighter is released!

It's the first version available with English description. Feel free to post
your comments and question to [highlight.js forum][forum]. And don't be afraid
if you find there some fancy Cyrillic letters -- it's for Russian users too :-)

[forum]: http://softwaremaniacs.org/forum/viewforum.php?id=6<|MERGE_RESOLUTION|>--- conflicted
+++ resolved
@@ -1,12 +1,3 @@
-<<<<<<< HEAD
-## Master
-
-New languages:
-
-- *Inform7* by [Bruno Dias][]
-
-[Bruno Dias]: https://github.com/sequitur
-=======
 ## Master [UNPUBLISHED]
 
 New languages:
@@ -15,6 +6,7 @@
 - *DNS zone file* by [Tim Schumacher][]
 - *Ceylon* by [Lucas Werkmeister][]
 - *OpenSCAD* by [Dan Panzarella][]
+- *Inform7* by [Bruno Dias][]
 
 New Styles:
 
@@ -37,7 +29,7 @@
 [Tim Schumacher]: https://github.com/enko
 [Lucas Werkmeister]: https://github.com/lucaswerkmeister
 [Dan Panzarella]: https://github.com/pzl
->>>>>>> 31e49be6
+[Bruno Dias]: https://github.com/sequitur
 
 ## Version 8.5
 
