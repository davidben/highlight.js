--- conflicted
+++ resolved
@@ -8,12 +8,10 @@
 - *Puppet* by [Jose Molina Colmenero][]
 - *Processing* by [Erik Paluka][]
 - *Twig* templates by [Luke Holder][]
-<<<<<<< HEAD
 - *AspectJ* by [Hakan Özler][]
-=======
 - *PowerShell* by [David Mohundro][], based on [the work of Nicholas
   Blumhardt][ps]
->>>>>>> 12d49580
+- *AspectJ* by [Hakan Özler][]
 
 [Max Mikhailov]: https://github.com/seven-phases-max
 [Bryant Williams]: https://github.com/scien
