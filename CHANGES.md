## Version 9.3.0 [NOT YET RELEASED]

<<<<<<< HEAD
Improvements to existing languages and styles:

- Improve GAMS language parsing
=======
New languages:

- *Tagger Script* by [Philipp Wolfer][]

[Philipp Wolfer]: https://github.com/phw
>>>>>>> 54e535df

## Version 9.2.0

New languages:

- *QML* by [John Foster][]
- *HTMLBars* by [Michael Johnston][]
- *CSP* by [Taras][]
- *Maxima* by [Robert Dodier][]

New styles:

- *Gruvbox* by [Qeole][]
- *Dracula* by [Denis Ciccale][]

Improvements to existing languages and styles:

- We now correctly handle JSX with arbitrary node tree depth.
- Argument list for `(lambda)` in Scheme is no longer highlighted as a function
  call.
- Stylus syntax doesn't break on valid CSS.
- More correct handling of comments and strings and other improvements for
  VimScript.
- More subtle work on the default style.
- We now use anonymous modules for AMD.
- `macro_rules!` is now recognized as a built-in in Rust.

[John Foster]: https://github.com/jf990
[Qeole]: https://github.com/Qeole
[Denis Ciccale]: https://github.com/dciccale
[Michael Johnston]: https://github.com/lastobelus
[Taras]: https://github.com/oxdef
[Robert Dodier]: https://github.com/robert-dodier


## Version 9.1.0

New languages:

- *Stan* by [Brendan Rocks][]
- *BASIC* by [Raphaël Assénat][]
- *GAUSS* by [Matt Evans][]
- *DTS* by [Martin Braun][]
- *Arduino* by [Stefania Mellai][]

New Styles:

- *Arduino Light* by [Stefania Mellai][]

Improvements to existing languages and styles:

- Handle return type annotations in Python
- Allow shebang headers in Javascript
- Support strings in Rust meta
- Recognize `struct` as a class-level definition in Rust
- Recognize b-prefixed chars and strings in Rust
- Better numbers handling in Verilog

[Brendan Rocks]: http://brendanrocks.com
[Raphaël Assénat]: https://github.com/raphnet
[Matt Evans]: https://github.com/matthewevans
[Martin Braun]: https://github.com/mbr0wn
[Stefania Mellai]: https://github.com/smellai

## Version 9.0.0

The new major version brings a reworked styling system. Highlight.js now defines
a limited set of highlightable classes giving a consistent result across all the
styles and languages. You can read a more detailed explanation and background in
the [tracking issue][#348] that started this long process back in May.

This change is backwards incompatible for those who uses highlight.js with a
custom stylesheet. The [new style guide][sg] explains how to write styles
in this new world.

Bundled themes have also suffered a significant amount of improvements and may
look different in places, but all the things now consistent and make more sense.
Among others, the Default style has got a refresh and will probably be tweaked
some more in next releases. Please do give your feedback in our
[issue tracker][issues].

New languages in this release:

- *Caché Object Script* by [Nikita Savchenko][]
- *YAML* by [Stefan Wienert][]
- *MIPS Assembler* by [Nebuleon Fumika][]
- *HSP* by [prince][]

Improvements to existing languages and styles:

- ECMAScript 6 modules import now do not require closing semicolon.
- ECMAScript 6 classes constructors now highlighted.
- Template string support for Typescript, as for ECMAScript 6.
- Scala case classes params highlight fixed.
- Built-in names introduced in Julia v0.4 added by [Kenta Sato][].
- Refreshed Default style.

Other notable changes:

- [Web workers support][webworkers] added bu [Jan Kühle][].
- We now have tests for compressed browser builds as well.
- The building tool chain has been switched to node.js 4.x. and is now
  shamelessly uses ES6 features all over the place, courtesy of [Jeremy Hull][].
- License added to non-compressed browser build.

[Jan Kühle]: https://github.com/frigus02
[Stefan Wienert]: https://github.com/zealot128
[Kenta Sato]: https://github.com/bicycle1885
[Nikita Savchenko]: https://github.com/ZitRos
[webworkers]: https://github.com/isagalaev/highlight.js#web-workers
[Jeremy Hull]: https://github.com/sourrust
[#348]: https://github.com/isagalaev/highlight.js/issues/348
[sg]: http://highlightjs.readthedocs.org/en/latest/style-guide.html
[issues]: https://github.com/isagalaev/highlight.js/issues
[Nebuleon Fumika]: https://github.com/Nebuleon
[prince]: https://github.com/prince-0203

## Version 8.9.1

Some last-minute changes reverted due to strange bug with minified browser build:

- Scala case classes params highlight fixed
- ECMAScript 6 modules import now do not require closing semicolon
- ECMAScript 6 classes constructors now highlighted
- Template string support for Typescript, as for ECMAScript 6
- License added to not minified browser build

## Version 8.9.0

New languages:

- *crmsh* by [Kristoffer Gronlund][]
- *SQF* by [Soren Enevoldsen][]

[Kristoffer Gronlund]: https://github.com/krig
[Soren Enevoldsen]: https://github.com/senevoldsen90

Notable fixes and improvements to existing languages:

- Added `abstract` and `namespace` keywords to TypeScript by [Daniel Rosenwasser][]
- Added `label` support to Dockerfile by [Ladislav Prskavec][]
- Crystal highlighting improved by [Tsuyusato Kitsune][]
- Missing Swift keywords added by [Nate Cook][]
- Improve detection of C block comments
- ~~Scala case classes params highlight fixed~~
- ~~ECMAScript 6 modules import now do not require closing semicolon~~
- ~~ECMAScript 6 classes constructors now highlighted~~
- ~~Template string support for Typescript, as for ECMAScript 6~~

Other notable changes:

- ~~License added to not minified browser build~~

[Kristoffer Gronlund]: https://github.com/krig
[Søren Enevoldsen]: https://github.com/senevoldsen90
[Daniel Rosenwasser]: https://github.com/DanielRosenwasser
[Ladislav Prskavec]: https://github.com/abtris
[Tsuyusato Kitsune]: https://github.com/MakeNowJust
[Nate Cook]: https://github.com/natecook1000

## Version 8.8.0

New languages:

- *Golo* by [Philippe Charrière][]
- *GAMS* by [Stefan Bechert][]
- *IRPF90* by [Anthony Scemama][]
- *Access logs* by [Oleg Efimov][]
- *Crystal* by [Tsuyusato Kitsune][]

Notable fixes and improvements to existing languages:

- JavaScript highlighting no longer fails with ES6 default parameters
- Added keywords `async` and `await` to Python
- PHP heredoc support improved
- Allow preprocessor directives within C++ functions

Other notable changes:

- Change versions to X.Y.Z SemVer-compatible format
- Added ability to build all targets at once

[Philippe Charrière]: https://github.com/k33g
[Stefan Bechert]: https://github.com/b-pos465
[Anthony Scemama]: https://github.com/scemama
[Oleg Efimov]: https://github.com/Sannis
[Tsuyusato Kitsune]: https://github.com/MakeNowJust

## Version 8.7

New languages:

- *Zephir* by [Oleg Efimov][]
- *Elm* by [Janis Voigtländer][]
- *XQuery* by [Dirk Kirsten][]
- *Mojolicious* by [Dotan Dimet][]
- *AutoIt* by Manh Tuan from [J2TeaM][]
- *Toml* (ini extension) by [Guillaume Gomez][]

New styles:

- *Hopscotch* by [Jan T. Sott][]
- *Grayscale* by [MY Sun][]

Notable fixes and improvements to existing languages:

- Fix encoding of images when copied over in certain builds
- Fix incorrect highlighting of the word "bug" in comments
- Treat decorators different from matrix multiplication in Python
- Fix traits inheritance highlighting in Rust
- Fix incorrect document
- Oracle keywords added to SQL language definition by [Vadimtro][]
- Postgres keywords added to SQL language definition by [Benjamin Auder][]
- Fix registers in x86asm being highlighted as a hex number
- Fix highlighting for numbers with a leading decimal point
- Correctly highlight numbers and strings inside of C/C++ macros
- C/C++ functions now support pointer, reference, and move returns

[Oleg Efimov]: https://github.com/Sannis
[Guillaume Gomez]: https://github.com/GuillaumeGomez
[Janis Voigtländer]: https://github.com/jvoigtlaender
[Jan T. Sott]: https://github.com/idleberg
[Dirk Kirsten]: https://github.com/dirkk
[MY Sun]: https://github.com/simonmysun
[Vadimtro]: https://github.com/Vadimtro
[Benjamin Auder]: https://github.com/ghost
[Dotan Dimet]: https://github.com/dotandimet
[J2TeaM]: https://github.com/J2TeaM

## Version 8.6

New languages:

- *C/AL* by [Kenneth Fuglsang][]
- *DNS zone file* by [Tim Schumacher][]
- *Ceylon* by [Lucas Werkmeister][]
- *OpenSCAD* by [Dan Panzarella][]
- *Inform7* by [Bruno Dias][]
- *armasm* by [Dan Panzarella][]
- *TP* by [Jay Strybis][]

New styles:

- *Atelier Cave*, *Atelier Estuary*,
  *Atelier Plateau* and *Atelier Savanna* by [Bram de Haan][]
- *Github Gist* by [Louis Barranqueiro][]

Notable fixes and improvements to existing languages:

- Multi-line raw strings from C++11 are now supported
- Fix class names with dashes in HAML
- The `async` keyword from ES6/7 is now supported
- TypeScript functions handle type and parameter complexity better
- We unified phpdoc/javadoc/yardoc etc modes across all languages
- CSS .class selectors relevance was dropped to prevent wrong language detection
- Images is now included to CDN build
- Release process is now automated

[Bram de Haan]: https://github.com/atelierbram
[Kenneth Fuglsang]: https://github.com/kfuglsang
[Louis Barranqueiro]: https://github.com/LouisBarranqueiro
[Tim Schumacher]: https://github.com/enko
[Lucas Werkmeister]: https://github.com/lucaswerkmeister
[Dan Panzarella]: https://github.com/pzl
[Bruno Dias]: https://github.com/sequitur
[Jay Strybis]: https://github.com/unreal

## Version 8.5

New languages:

- *pf.conf* by [Peter Piwowarski][]
- *Julia* by [Kenta Sato][]
- *Prolog* by [Raivo Laanemets][]
- *Docker* by [Alexis Hénaut][]
- *Fortran* by [Anthony Scemama][] and [Thomas Applencourt][]
- *Kotlin* by [Sergey Mashkov][]

New styles:

- *Agate* by [Taufik Nurrohman][]
- *Darkula* by [Jet Brains][]
- *Atelier Sulphurpool* by [Bram de Haan][]
- *Android Studio* by [Pedro Oliveira][]

Notable fixes and improvements to existing languages:

- ES6 features in JavaScript are better supported now by [Gu Yiling][].
- Swift now recognizes body-less method definitions.
- Single expression functions `def foo, do: ... ` now work in Elixir.
- More uniform detection of built-in classes in Objective C.
- Fixes for number literals and processor directives in Rust.
- HTML `<script>` tag now allows any language, not just JavaScript.
- Multi-line comments are supported now in MatLab.

[Taufik Nurrohman]: https://github.com/tovic
[Jet Brains]: https://www.jetbrains.com/
[Peter Piwowarski]: https://github.com/oldlaptop
[Kenta Sato]: https://github.com/bicycle1885
[Bram de Haan]: https://github.com/atelierbram
[Raivo Laanemets]: https://github.com/rla
[Alexis Hénaut]: https://github.com/AlexisNo
[Anthony Scemama]: https://github.com/scemama
[Pedro Oliveira]: https://github.com/kanytu
[Gu Yiling]: https://github.com/Justineo
[Sergey Mashkov]: https://github.com/cy6erGn0m
[Thomas Applencourt]: https://github.com/TApplencourt

## Version 8.4

We've got the new [demo page][]! The obvious new feature is the new look, but
apart from that it's got smarter: by presenting languages in groups it avoids
running 10000 highlighting attempts after first load which was slowing it down
and giving bad overall impression. It is now also being generated from test
code snippets so the authors of new languages don't have to update both tests
and the demo page with the same thing.

Other notable changes:

- The `template_comment` class is gone in favor of the more general `comment`.
- Number parsing unified and improved across languages.
- C++, Java and C# now use unified grammar to highlight titles in
  function/method definitions.
- The browser build is now usable as an AMD module, there's no separate build
  target for that anymore.
- OCaml has got a [comprehensive overhaul][ocaml] by [Mickaël Delahaye][].
- Clojure's data structures and literals are now highlighted outside of lists
  and we can now highlight Clojure's REPL sessions.

New languages:

- *AspectJ* by [Hakan Özler][]
- *STEP Part 21* by [Adam Joseph Cook][]
- *SML* derived by [Edwin Dalorzo][] from OCaml definition
- *Mercury* by [mucaho][]
- *Smali* by [Dennis Titze][]
- *Verilog* by [Jon Evans][]
- *Stata* by [Brian Quistorff][]

[Hakan Özler]: https://github.com/ozlerhakan
[Adam Joseph Cook]: https://github.com/adamjcook
[demo page]: https://highlightjs.org/static/demo/
[Ivan Sagalaev]: https://github.com/isagalaev
[Edwin Dalorzo]: https://github.com/edalorzo
[mucaho]: https://github.com/mucaho
[Dennis Titze]: https://github.com/titze
[Jon Evans]: https://github.com/craftyjon
[Brian Quistorff]: https://github.com/bquistorff
[ocaml]: https://github.com/isagalaev/highlight.js/pull/608#issue-46190207
[Mickaël Delahaye]: https://github.com/polazarus


## Version 8.3

We streamlined our tool chain, it is now based entirely on node.js instead of
being a mix of node.js, Python and Java. The build script options and arguments
remained the same, and we've noted all the changes in the [documentation][b].
Apart from reducing complexity, the new build script is also faster from not
having to start Java machine repeatedly. The credits for the work go to [Jeremy
Hull][].

Some notable fixes:

- PHP and JavaScript mixed in HTML now live happily with each other.
- JavaScript regexes now understand ES6 flags "u" and "y".
- `throw` keyword is no longer detected as a method name in Java.
- Fixed parsing of numbers and symbols in Clojure thanks to [input from Ivan
  Kleshnin][ik].

New languages in this release:

- *Less* by [Max Mikhailov][]
- *Stylus* by [Bryant Williams][]
- *Tcl* by [Radek Liska][]
- *Puppet* by [Jose Molina Colmenero][]
- *Processing* by [Erik Paluka][]
- *Twig* templates by [Luke Holder][]
- *PowerShell* by [David Mohundro][], based on [the work of Nicholas Blumhardt][ps]
- *XL* by [Christophe de Dinechin][]
- *LiveScript* by [Taneli Vatanen][] and [Jen Evers-Corvina][]
- *ERB* (Ruby in HTML) by [Lucas Mazza][]
- *Roboconf* by [Vincent Zurczak][]

[b]: http://highlightjs.readthedocs.org/en/latest/building-testing.html
[Jeremy Hull]: https://github.com/sourrust
[ik]: https://twitter.com/IvanKleshnin/status/514041599484231680
[Max Mikhailov]: https://github.com/seven-phases-max
[Bryant Williams]: https://github.com/scien
[Radek Liska]: https://github.com/Nindaleth
[Jose Molina Colmenero]: https://github.com/Moliholy
[Erik Paluka]: https://github.com/paluka
[Luke Holder]: https://github.com/lukeholder
[David Mohundro]: https://github.com/drmohundro
[ps]: https://github.com/OctopusDeploy/Library/blob/master/app/shared/presentation/highlighting/powershell.js
[Christophe de Dinechin]: https://github.com/c3d
[Taneli Vatanen]: https://github.com/Daiz-
[Jen Evers-Corvina]: https://github.com/sevvie
[Lucas Mazza]: https://github.com/lucasmazza
[Vincent Zurczak]: https://github.com/vincent-zurczak


## Version 8.2

We've finally got [real tests][test] and [continuous testing on Travis][ci]
thanks to [Jeremy Hull][] and [Chris Eidhof][]. The tests designed to cover
everything: language detection, correct parsing of individual language features
and various special cases. This is a very important change that gives us
confidence in extending language definitions and refactoring library core.

We're going to redesign the old [demo/test suite][demo] into an interactive
demo web app. If you're confident front-end developer or designer and want to
help us with it, drop a comment into [the issue][#542] on GitHub.

[test]: https://github.com/isagalaev/highlight.js/tree/master/test
[demo]: https://highlightjs.org/static/test.html
[#542]: https://github.com/isagalaev/highlight.js/issues/542
[ci]: https://travis-ci.org/isagalaev/highlight.js
[Jeremy Hull]: https://github.com/sourrust
[Chris Eidhof]: https://github.com/chriseidhof

As usually there's a handful of new languages in this release:

- *Groovy* by [Guillaume Laforge][]
- *Dart* by [Maxim Dikun][]
- *Dust* by [Michael Allen][]
- *Scheme* by [JP Verkamp][]
- *G-Code* by [Adam Joseph Cook][]
- *Q* from Kx Systems by [Sergey Vidyuk][]

[Guillaume Laforge]: https://github.com/glaforge
[Maxim Dikun]: https://github.com/dikmax
[Michael Allen]: https://github.com/bfui
[JP Verkamp]: https://github.com/jpverkamp
[Adam Joseph Cook]: https://github.com/adamjcook
[Sergey Vidyuk]: https://github.com/sv

Other improvements:

- [Erik Osheim][] heavily reworked Scala definitions making it richer.
- [Lucas Mazza][] fixed Ruby hashes highlighting
- Lisp variants (Lisp, Clojure and Scheme) are unified in regard to naming
  the first symbol in parentheses: it's "keyword" in general case and also
  "built_in" for built-in functions in Clojure and Scheme.

[Erik Osheim]: https://github.com/non
[Lucas Mazza]: https://github.com/lucasmazza

## Version 8.1

New languages:

- *Gherkin* by [Sam Pikesley][]
- *Elixir* by [Josh Adams][]
- *NSIS* by [Jan T. Sott][]
- *VIM script* by [Jun Yang][]
- *Protocol Buffers* by [Dan Tao][]
- *Nix* by [Domen Kožar][]
- *x86asm* by [innocenat][]
- *Cap’n Proto* and *Thrift* by [Oleg Efimov][]
- *Monkey* by [Arthur Bikmullin][]
- *TypeScript* by [Panu Horsmalahti][]
- *Nimrod* by [Flaviu Tamas][]
- *Gradle* by [Damian Mee][]
- *Haxe* by [Christopher Kaster][]
- *Swift* by [Chris Eidhof][] and [Nate Cook][]

New styles:

- *Kimbie*, light and dark variants by [Jan T. Sott][]
- *Color brewer* by [Fabrício Tavares de Oliveira][]
- *Codepen.io embed* by [Justin Perry][]
- *Hybrid* by [Nic West][]

[Sam Pikesley]: https://github.com/pikesley
[Sindre Sorhus]: https://github.com/sindresorhus
[Josh Adams]: https://github.com/knewter
[Jan T. Sott]: https://github.com/idleberg
[Jun Yang]: https://github.com/harttle
[Dan Tao]: https://github.com/dtao
[Domen Kožar]: https://github.com/iElectric
[innocenat]: https://github.com/innocenat
[Oleg Efimov]: https://github.com/Sannis
[Arthur Bikmullin]: https://github.com/devolonter
[Panu Horsmalahti]: https://github.com/panuhorsmalahti
[Flaviu Tamas]: https://github.com/flaviut
[Damian Mee]: https://github.com/chester1000
[Christopher Kaster]: http://christopher.kaster.ws
[Fabrício Tavares de Oliveira]: https://github.com/fabriciotav
[Justin Perry]: https://github.com/ourmaninamsterdam
[Nic West]: https://github.com/nicwest
[Chris Eidhof]: https://github.com/chriseidhof
[Nate Cook]: https://github.com/natecook1000

Other improvements:

- The README is heavily reworked and brought up to date by [Jeremy Hull][].
- Added [`listLanguages()`][ll] method in the API.
- Improved C/C++/C# detection.
- Added a bunch of new language aliases, documented the existing ones. Thanks to
  [Sindre Sorhus][] for background research.
- Added phrasal English words to boost relevance in comments.
- Many improvements to SQL definition made by [Heiko August][],
  [Nikolay Lisienko][] and [Travis Odom][].
- The shorter `lang-` prefix for language names in HTML classes supported
  alongside `language-`. Thanks to [Jeff Escalante][].
- Ruby's got support for interactive console sessions. Thanks to
  [Pascal Hurni][].
- Added built-in functions for R language. Thanks to [Artem A. Klevtsov][].
- Rust's got definition for lifetime parameters and improved string syntax.
  Thanks to [Roman Shmatov][].
- Various improvements to Objective-C definition by [Matt Diephouse][].
- Fixed highlighting of generics in Java.

[ll]: http://highlightjs.readthedocs.org/en/latest/api.html#listlanguages
[Sindre Sorhus]: https://github.com/sindresorhus
[Heiko August]: https://github.com/auge8472
[Nikolay Lisienko]: https://github.com/neor-ru
[Travis Odom]: https://github.com/Burstaholic
[Jeff Escalante]: https://github.com/jenius
[Pascal Hurni]: https://github.com/phurni
[Jiyin Yiyong]: https://github.com/jiyinyiyong
[Artem A. Klevtsov]: https://github.com/unikum
[Roman Shmatov]: https://github.com/shmatov
[Jeremy Hull]: https://github.com/sourrust
[Matt Diephouse]: https://github.com/mdiep


## Version 8.0

This new major release is quite a big overhaul bringing both new features and
some backwards incompatible changes. However, chances are that the majority of
users won't be affected by the latter: the basic scenario described in the
README is left intact.

Here's what did change in an incompatible way:

- We're now prefixing all classes located in [CSS classes reference][cr] with
  `hljs-`, by default, because some class names would collide with other
  people's stylesheets. If you were using an older version, you might still want
  the previous behavior, but still want to upgrade. To suppress this new
  behavior, you would initialize like so:

  ```html
  <script type="text/javascript">
    hljs.configure({classPrefix: ''});
    hljs.initHighlightingOnLoad();
  </script>
  ```

- `tabReplace` and `useBR` that were used in different places are also unified
  into the global options object and are to be set using `configure(options)`.
  This function is documented in our [API docs][]. Also note that these
  parameters are gone from `highlightBlock` and `fixMarkup` which are now also
  rely on `configure`.

- We removed public-facing (though undocumented) object `hljs.LANGUAGES` which
  was used to register languages with the library in favor of two new methods:
  `registerLanguage` and `getLanguage`. Both are documented in our [API docs][].

- Result returned from `highlight` and `highlightAuto` no longer contains two
  separate attributes contributing to relevance score, `relevance` and
  `keyword_count`. They are now unified in `relevance`.

Another technically compatible change that nonetheless might need attention:

- The structure of the NPM package was refactored, so if you had installed it
  locally, you'll have to update your paths. The usual `require('highlight.js')`
  works as before. This is contributed by [Dmitry Smolin][].

New features:

- Languages now can be recognized by multiple names like "js" for JavaScript or
  "html" for, well, HTML (which earlier insisted on calling it "xml"). These
  aliases can be specified in the class attribute of the code container in your
  HTML as well as in various API calls. For now there are only a few very common
  aliases but we'll expand it in the future. All of them are listed in the
  [class reference][cr].

- Language detection can now be restricted to a subset of languages relevant in
  a given context — a web page or even a single highlighting call. This is
  especially useful for node.js build that includes all the known languages.
  Another example is a StackOverflow-style site where users specify languages
  as tags rather than in the markdown-formatted code snippets. This is
  documented in the [API reference][] (see methods `highlightAuto` and
  `configure`).

- Language definition syntax streamlined with [variants][] and
  [beginKeywords][].

New languages and styles:

- *Oxygene* by [Carlo Kok][]
- *Mathematica* by [Daniel Kvasnička][]
- *Autohotkey* by [Seongwon Lee][]
- *Atelier* family of styles in 10 variants by [Bram de Haan][]
- *Paraíso* styles by [Jan T. Sott][]

Miscellaneous improvements:

- Highlighting `=>` prompts in Clojure.
- [Jeremy Hull][] fixed a lot of styles for consistency.
- Finally, highlighting PHP and HTML [mixed in peculiar ways][php-html].
- Objective C and C# now properly highlight titles in method definition.
- Big overhaul of relevance counting for a number of languages. Please do report
  bugs about mis-detection of non-trivial code snippets!

[API reference]: http://highlightjs.readthedocs.org/en/latest/api.html

[cr]: http://highlightjs.readthedocs.org/en/latest/css-classes-reference.html
[api docs]: http://highlightjs.readthedocs.org/en/latest/api.html
[variants]: https://groups.google.com/d/topic/highlightjs/VoGC9-1p5vk/discussion
[beginKeywords]: https://github.com/isagalaev/highlight.js/commit/6c7fdea002eb3949577a85b3f7930137c7c3038d
[php-html]: https://twitter.com/highlightjs/status/408890903017689088

[Carlo Kok]: https://github.com/carlokok
[Bram de Haan]: https://github.com/atelierbram
[Daniel Kvasnička]: https://github.com/dkvasnicka
[Dmitry Smolin]: https://github.com/dimsmol
[Jeremy Hull]: https://github.com/sourrust
[Seongwon Lee]: https://github.com/dlimpid
[Jan T. Sott]: https://github.com/idleberg


## Version 7.5

A catch-up release dealing with some of the accumulated contributions. This one
is probably will be the last before the 8.0 which will be slightly backwards
incompatible regarding some advanced use-cases.

One outstanding change in this version is the addition of 6 languages to the
[hosted script][d]: Markdown, ObjectiveC, CoffeeScript, Apache, Nginx and
Makefile. It now weighs about 6K more but we're going to keep it under 30K.

New languages:

- OCaml by [Mehdi Dogguy][mehdid] and [Nicolas Braud-Santoni][nbraud]
- [LiveCode Server][lcs] by [Ralf Bitter][revig]
- Scilab by [Sylvestre Ledru][sylvestre]
- basic support for Makefile by [Ivan Sagalaev][isagalaev]

Improvements:

- Ruby's got support for characters like `?A`, `?1`, `?\012` etc. and `%r{..}`
  regexps.
- Clojure now allows a function call in the beginning of s-expressions
  `(($filter "myCount") (arr 1 2 3 4 5))`.
- Haskell's got new keywords and now recognizes more things like pragmas,
  preprocessors, modules, containers, FFIs etc. Thanks to [Zena Treep][treep]
  for the implementation and to [Jeremy Hull][sourrust] for guiding it.
- Miscellaneous fixes in PHP, Brainfuck, SCSS, Asciidoc, CMake, Python and F#.

[mehdid]: https://github.com/mehdid
[nbraud]: https://github.com/nbraud
[revig]: https://github.com/revig
[lcs]: http://livecode.com/developers/guides/server/
[sylvestre]: https://github.com/sylvestre
[isagalaev]: https://github.com/isagalaev
[treep]: https://github.com/treep
[sourrust]: https://github.com/sourrust
[d]: http://highlightjs.org/download/


## New core developers

The latest long period of almost complete inactivity in the project coincided
with growing interest to it led to a decision that now seems completely obvious:
we need more core developers.

So without further ado let me welcome to the core team two long-time
contributors: [Jeremy Hull][] and [Oleg
Efimov][].

Hope now we'll be able to work through stuff faster!

P.S. The historical commit is [here][1] for the record.

[Jeremy Hull]: https://github.com/sourrust
[Oleg Efimov]: https://github.com/sannis
[1]: https://github.com/isagalaev/highlight.js/commit/f3056941bda56d2b72276b97bc0dd5f230f2473f


## Version 7.4

This long overdue version is a snapshot of the current source tree with all the
changes that happened during the past year. Sorry for taking so long!

Along with the changes in code highlight.js has finally got its new home at
<http://highlightjs.org/>, moving from its cradle on Software Maniacs which it
outgrew a long time ago. Be sure to report any bugs about the site to
<mailto:info@highlightjs.org>.

On to what's new…

New languages:

- Handlebars templates by [Robin Ward][]
- Oracle Rules Language by [Jason Jacobson][]
- F# by [Joans Follesø][]
- AsciiDoc and Haml by [Dan Allen][]
- Lasso by [Eric Knibbe][]
- SCSS by [Kurt Emch][]
- VB.NET by [Poren Chiang][]
- Mizar by [Kelley van Evert][]

[Robin Ward]: https://github.com/eviltrout
[Jason Jacobson]: https://github.com/jayce7
[Joans Follesø]: https://github.com/follesoe
[Dan Allen]: https://github.com/mojavelinux
[Eric Knibbe]: https://github.com/EricFromCanada
[Kurt Emch]: https://github.com/kemch
[Poren Chiang]: https://github.com/rschiang
[Kelley van Evert]: https://github.com/kelleyvanevert

New style themes:

- Monokai Sublime by [noformnocontent][]
- Railscasts by [Damien White][]
- Obsidian by [Alexander Marenin][]
- Docco by [Simon Madine][]
- Mono Blue by [Ivan Sagalaev][] (uses a single color hue for everything)
- Foundation by [Dan Allen][]

[noformnocontent]: http://nn.mit-license.org/
[Damien White]: https://github.com/visoft
[Alexander Marenin]: https://github.com/ioncreature
[Simon Madine]: https://github.com/thingsinjars
[Ivan Sagalaev]: https://github.com/isagalaev

Other notable changes:

- Corrected many corner cases in CSS.
- Dropped Python 2 version of the build tool.
- Implemented building for the AMD format.
- Updated Rust keywords (thanks to [Dmitry Medvinsky][]).
- Literal regexes can now be used in language definitions.
- CoffeeScript highlighting is now significantly more robust and rich due to
  input from [Cédric Néhémie][].

[Dmitry Medvinsky]: https://github.com/dmedvinsky
[Cédric Néhémie]: https://github.com/abe33


## Version 7.3

- Since this version highlight.js no longer works in IE version 8 and older.
  It's made it possible to reduce the library size and dramatically improve code
  readability and made it easier to maintain. Time to go forward!

- New languages: AppleScript (by [Nathan Grigg][ng] and [Dr. Drang][dd]) and
  Brainfuck (by [Evgeny Stepanischev][bolk]).

- Improvements to existing languages:

    - interpreter prompt in Python (`>>>` and `...`)
    - @-properties and classes in CoffeeScript
    - E4X in JavaScript (by [Oleg Efimov][oe])
    - new keywords in Perl (by [Kirk Kimmel][kk])
    - big Ruby syntax update (by [Vasily Polovnyov][vast])
    - small fixes in Bash

- Also Oleg Efimov did a great job of moving all the docs for language and style
  developers and contributors from the old wiki under the source code in the
  "docs" directory. Now these docs are nicely presented at
  <http://highlightjs.readthedocs.org/>.

[ng]: https://github.com/nathan11g
[dd]: https://github.com/drdrang
[bolk]: https://github.com/bolknote
[oe]: https://github.com/Sannis
[kk]: https://github.com/kimmel
[vast]: https://github.com/vast


## Version 7.2

A regular bug-fix release without any significant new features. Enjoy!


## Version 7.1

A Summer crop:

- [Marc Fornos][mf] made the definition for Clojure along with the matching
  style Rainbow (which, of course, works for other languages too).
- CoffeeScript support continues to improve getting support for regular
  expressions.
- Yoshihide Jimbo ported to highlight.js [five Tomorrow styles][tm] from the
  [project by Chris Kempson][tm0].
- Thanks to [Casey Duncun][cd] the library can now be built in the popular
  [AMD format][amd].
- And last but not least, we've got a fair number of correctness and consistency
  fixes, including a pretty significant refactoring of Ruby.

[mf]: https://github.com/mfornos
[tm]: http://jmblog.github.com/color-themes-for-highlightjs/
[tm0]: https://github.com/ChrisKempson/Tomorrow-Theme
[cd]: https://github.com/caseman
[amd]: http://requirejs.org/docs/whyamd.html


## Version 7.0

The reason for the new major version update is a global change of keyword syntax
which resulted in the library getting smaller once again. For example, the
hosted build is 2K less than at the previous version while supporting two new
languages.

Notable changes:

- The library now works not only in a browser but also with [node.js][]. It is
  installable with `npm install highlight.js`. [API][] docs are available on our
  wiki.

- The new unique feature (apparently) among syntax highlighters is highlighting
  *HTTP* headers and an arbitrary language in the request body. The most useful
  languages here are *XML* and *JSON* both of which highlight.js does support.
  Here's [the detailed post][p] about the feature.

- Two new style themes: a dark "south" *[Pojoaque][]* by Jason Tate and an
  emulation of*XCode* IDE by [Angel Olloqui][ao].

- Three new languages: *D* by [Aleksandar Ružičić][ar], *R* by [Joe Cheng][jc]
  and *GLSL* by [Sergey Tikhomirov][st].

- *Nginx* syntax has become a million times smaller and more universal thanks to
  remaking it in a more generic manner that doesn't require listing all the
  directives in the known universe.

- Function titles are now highlighted in *PHP*.

- *Haskell* and *VHDL* were significantly reworked to be more rich and correct
  by their respective maintainers [Jeremy Hull][sr] and [Igor Kalnitsky][ik].

And last but not least, many bugs have been fixed around correctness and
language detection.

Overall highlight.js currently supports 51 languages and 20 style themes.

[node.js]: http://nodejs.org/
[api]: http://softwaremaniacs.org/wiki/doku.php/highlight.js:api
[p]: http://softwaremaniacs.org/blog/2012/05/10/http-and-json-in-highlight-js/en/
[pojoaque]: http://web-cms-designs.com/ftopict-10-pojoaque-style-for-highlight-js-code-highlighter.html
[ao]: https://github.com/angelolloqui
[ar]: https://github.com/raleksandar
[jc]: https://github.com/jcheng5
[st]: https://github.com/tikhomirov
[sr]: https://github.com/sourrust
[ik]: https://github.com/ikalnitsky


## Version 6.2

A lot of things happened in highlight.js since the last version! We've got nine
new contributors, the discussion group came alive, and the main branch on GitHub
now counts more than 350 followers. Here are most significant results coming
from all this activity:

- 5 (five!) new languages: Rust, ActionScript, CoffeeScript, MatLab and
  experimental support for markdown. Thanks go to [Andrey Vlasovskikh][av],
  [Alexander Myadzel][am], [Dmytrii Nagirniak][dn], [Oleg Efimov][oe], [Denis
  Bardadym][db] and [John Crepezzi][jc].

- 2 new style themes: Monokai by [Luigi Maselli][lm] and stylistic imitation of
  another well-known highlighter Google Code Prettify by [Aahan Krish][ak].

- A vast number of [correctness fixes and code refactorings][log], mostly made
  by [Oleg Efimov][oe] and [Evgeny Stepanischev][es].

[av]: https://github.com/vlasovskikh
[am]: https://github.com/myadzel
[dn]: https://github.com/dnagir
[oe]: https://github.com/Sannis
[db]: https://github.com/btd
[jc]: https://github.com/seejohnrun
[lm]: http://grigio.org/
[ak]: https://github.com/geekpanth3r
[es]: https://github.com/bolknote
[log]: https://github.com/isagalaev/highlight.js/commits/


## Version 6.1 — Solarized

[Jeremy Hull][jh] has implemented my dream feature — a port of [Solarized][]
style theme famous for being based on the intricate color theory to achieve
correct contrast and color perception. It is now available for highlight.js in
both variants — light and dark.

This version also adds a new original style Arta. Its author pumbur maintains a
[heavily modified fork of highlight.js][pb] on GitHub.

[jh]: https://github.com/sourrust
[solarized]: http://ethanschoonover.com/solarized
[pb]: https://github.com/pumbur/highlight.js


## Version 6.0

New major version of the highlighter has been built on a significantly
refactored syntax. Due to this it's even smaller than the previous one while
supporting more languages!

New languages are:

- Haskell by [Jeremy Hull][sourrust]
- Erlang in two varieties — module and REPL — made collectively by [Nikolay
  Zakharov][desh], [Dmitry Kovega][arhibot] and [Sergey Ignatov][ignatov]
- Objective C by [Valerii Hiora][vhbit]
- Vala by [Antono Vasiljev][antono]
- Go by [Stephan Kountso][steplg]

[sourrust]: https://github.com/sourrust
[desh]: http://desh.su/
[arhibot]: https://github.com/arhibot
[ignatov]: https://github.com/ignatov
[vhbit]: https://github.com/vhbit
[antono]: https://github.com/antono
[steplg]: https://github.com/steplg

Also this version is marginally faster and fixes a number of small long-standing
bugs.

Developer overview of the new language syntax is available in a [blog post about
recent beta release][beta].

[beta]: http://softwaremaniacs.org/blog/2011/04/25/highlight-js-60-beta/en/

P.S. New version is not yet available on a Yandex CDN, so for now you have to
download [your own copy][d].

[d]: /soft/highlight/en/download/


## Version 5.14

Fixed bugs in HTML/XML detection and relevance introduced in previous
refactoring.

Also test.html now shows the second best result of language detection by
relevance.


## Version 5.13

Past weekend began with a couple of simple additions for existing languages but
ended up in a big code refactoring bringing along nice improvements for language
developers.

### For users

- Description of C++ has got new keywords from the upcoming [C++ 0x][] standard.
- Description of HTML has got new tags from [HTML 5][].
- CSS-styles have been unified to use consistent padding and also have lost
  pop-outs with names of detected languages.
- [Igor Kalnitsky][ik] has sent two new language descriptions: CMake & VHDL.

This makes total number of languages supported by highlight.js to reach 35.

Bug fixes:

- Custom classes on `<pre>` tags are not being overridden anymore
- More correct highlighting of code blocks inside non-`<pre>` containers:
  highlighter now doesn't insist on replacing them with its own container and
  just replaces the contents.
- Small fixes in browser compatibility and heuristics.

[c++ 0x]: http://ru.wikipedia.org/wiki/C%2B%2B0x
[html 5]: http://en.wikipedia.org/wiki/HTML5
[ik]: http://kalnitsky.org.ua/

### For developers

The most significant change is the ability to include language submodes right
under `contains` instead of defining explicit named submodes in the main array:

    contains: [
      'string',
      'number',
      {begin: '\\n', end: hljs.IMMEDIATE_RE}
    ]

This is useful for auxiliary modes needed only in one place to define parsing.
Note that such modes often don't have `className` and hence won't generate a
separate `<span>` in the resulting markup. This is similar in effect to
`noMarkup: true`. All existing languages have been refactored accordingly.

Test file test.html has at last become a real test. Now it not only puts the
detected language name under the code snippet but also tests if it matches the
expected one. Test summary is displayed right above all language snippets.


## CDN

Fine people at [Yandex][] agreed to host highlight.js on their big fast servers.
[Link up][l]!

[yandex]: http://yandex.com/
[l]: http://softwaremaniacs.org/soft/highlight/en/download/


## Version 5.10 — "Paris".

Though I'm on a vacation in Paris, I decided to release a new version with a
couple of small fixes:

- Tomas Vitvar discovered that TAB replacement doesn't always work when used
  with custom markup in code
- SQL parsing is even more rigid now and doesn't step over SmallTalk in tests


## Version 5.9

A long-awaited version is finally released.

New languages:

- Andrew Fedorov made a definition for Lua
- a long-time highlight.js contributor [Peter Leonov][pl] made a definition for
  Nginx config
- [Vladimir Moskva][vm] made a definition for TeX

[pl]: http://kung-fu-tzu.ru/
[vm]: http://fulc.ru/

Fixes for existing languages:

- [Loren Segal][ls] reworked the Ruby definition and added highlighting for
  [YARD][] inline documentation
- the definition of SQL has become more solid and now it shouldn't be overly
  greedy when it comes to language detection

[ls]: http://gnuu.org/
[yard]: http://yardoc.org/

The highlighter has become more usable as a library allowing to do highlighting
from initialization code of JS frameworks and in ajax methods (see.
readme.eng.txt).

Also this version drops support for the [WordPress][wp] plugin. Everyone is
welcome to [pick up its maintenance][p] if needed.

[wp]: http://wordpress.org/
[p]: http://bazaar.launchpad.net/~isagalaev/+junk/highlight/annotate/342/src/wp_highlight.js.php


## Version 5.8

- Jan Berkel has contributed a definition for Scala. +1 to hotness!
- All CSS-styles are rewritten to work only inside `<pre>` tags to avoid
  conflicts with host site styles.


## Version 5.7.

Fixed escaping of quotes in VBScript strings.


## Version 5.5

This version brings a small change: now .ini-files allow digits, underscores and
square brackets in key names.


## Version 5.4

Fixed small but upsetting bug in the packer which caused incorrect highlighting
of explicitly specified languages. Thanks to Andrew Fedorov for precise
diagnostics!


## Version 5.3

The version to fulfil old promises.

The most significant change is that highlight.js now preserves custom user
markup in code along with its own highlighting markup. This means that now it's
possible to use, say, links in code. Thanks to [Vladimir Dolzhenko][vd] for the
[initial proposal][1] and for making a proof-of-concept patch.

Also in this version:

- [Vasily Polovnyov][vp] has sent a GitHub-like style and has implemented
  support for CSS @-rules and Ruby symbols.
- Yura Zaripov has sent two styles: Brown Paper and School Book.
- Oleg Volchkov has sent a definition for [Parser 3][p3].

[1]: http://softwaremaniacs.org/forum/highlightjs/6612/
[p3]: http://www.parser.ru/
[vp]: http://vasily.polovnyov.ru/
[vd]: http://dolzhenko.blogspot.com/


## Version 5.2

- at last it's possible to replace indentation TABs with something sensible
  (e.g. 2 or 4 spaces)
- new keywords and built-ins for 1C by Sergey Baranov
- a couple of small fixes to Apache highlighting


## Version 5.1

This is one of those nice version consisting entirely of new and shiny
contributions!

- [Vladimir Ermakov][vooon] created highlighting for AVR Assembler
- [Ruslan Keba][rukeba] created highlighting for Apache config file. Also his
  original visual style for it is now available for all highlight.js languages
  under the name "Magula".
- [Shuen-Huei Guan][drake] (aka Drake) sent new keywords for RenderMan
  languages. Also thanks go to [Konstantin Evdokimenko][ke] for his advice on
  the matter.

[vooon]: http://vehq.ru/about/
[rukeba]: http://rukeba.com/
[drake]: http://drakeguan.org/
[ke]: http://k-evdokimenko.moikrug.ru/


## Version 5.0

The main change in the new major version of highlight.js is a mechanism for
packing several languages along with the library itself into a single compressed
file. Now sites using several languages will load considerably faster because
the library won't dynamically include additional files while loading.

Also this version fixes a long-standing bug with Javascript highlighting that
couldn't distinguish between regular expressions and division operations.

And as usually there were a couple of minor correctness fixes.

Great thanks to all contributors! Keep using highlight.js.


## Version 4.3

This version comes with two contributions from [Jason Diamond][jd]:

- language definition for C# (yes! it was a long-missed thing!)
- Visual Studio-like highlighting style

Plus there are a couple of minor bug fixes for parsing HTML and XML attributes.

[jd]: http://jason.diamond.name/weblog/


## Version 4.2

The biggest news is highlighting for Lisp, courtesy of Vasily Polovnyov. It's
somewhat experimental meaning that for highlighting "keywords" it doesn't use
any pre-defined set of a Lisp dialect. Instead it tries to highlight first word
in parentheses wherever it makes sense. I'd like to ask people programming in
Lisp to confirm if it's a good idea and send feedback to [the forum][f].

Other changes:

- Smalltalk was excluded from DEFAULT_LANGUAGES to save traffic
- [Vladimir Epifanov][voldmar] has implemented javascript style switcher for
  test.html
- comments now allowed inside Ruby function definition
- [MEL][] language from [Shuen-Huei Guan][drake]
- whitespace now allowed between `<pre>` and `<code>`
- better auto-detection of C++ and PHP
- HTML allows embedded VBScript (`<% .. %>`)

[f]: http://softwaremaniacs.org/forum/highlightjs/
[voldmar]: http://voldmar.ya.ru/
[mel]: http://en.wikipedia.org/wiki/Maya_Embedded_Language
[drake]: http://drakeguan.org/


## Version 4.1

Languages:

- Bash from Vah
- DOS bat-files from Alexander Makarov (Sam)
- Diff files from Vasily Polovnyov
- Ini files from myself though initial idea was from Sam

Styles:

- Zenburn from Vladimir Epifanov, this is an imitation of a
  [well-known theme for Vim][zenburn].
- Ascetic from myself, as a realization of ideals of non-flashy highlighting:
  just one color in only three gradations :-)

In other news. [One small bug][bug] was fixed, built-in keywords were added for
Python and C++ which improved auto-detection for the latter (it was shame that
[my wife's blog][alenacpp] had issues with it from time to time). And lastly
thanks go to Sam for getting rid of my stylistic comments in code that were
getting in the way of [JSMin][].

[zenburn]: http://en.wikipedia.org/wiki/Zenburn
[alenacpp]: http://alenacpp.blogspot.com/
[bug]: http://softwaremaniacs.org/forum/viewtopic.php?id=1823
[jsmin]: http://code.google.com/p/jsmin-php/


## Version 4.0

New major version is a result of vast refactoring and of many contributions.

Visible new features:

- Highlighting of embedded languages. Currently is implemented highlighting of
  Javascript and CSS inside HTML.
- Bundled 5 ready-made style themes!

Invisible new features:

- Highlight.js no longer pollutes global namespace. Only one object and one
  function for backward compatibility.
- Performance is further increased by about 15%.

Changing of a major version number caused by a new format of language definition
files. If you use some third-party language files they should be updated.


## Version 3.5

A very nice version in my opinion fixing a number of small bugs and slightly
increased speed in a couple of corner cases. Thanks to everybody who reports
bugs in he [forum][f] and by email!

There is also a new language — XML. A custom XML formerly was detected as HTML
and didn't highlight custom tags. In this version I tried to make custom XML to
be detected and highlighted by its own rules. Which by the way include such
things as CDATA sections and processing instructions (`<? ... ?>`).

[f]: http://softwaremaniacs.org/forum/viewforum.php?id=6


## Version 3.3

[Vladimir Gubarkov][xonix] has provided an interesting and useful addition.
File export.html contains a little program that shows and allows to copy and
paste an HTML code generated by the highlighter for any code snippet. This can
be useful in situations when one can't use the script itself on a site.


[xonix]: http://xonixx.blogspot.com/


## Version 3.2 consists completely of contributions:

- Vladimir Gubarkov has described SmallTalk
- Yuri Ivanov has described 1C
- Peter Leonov has packaged the highlighter as a Firefox extension
- Vladimir Ermakov has compiled a mod for phpBB

Many thanks to you all!


## Version 3.1

Three new languages are available: Django templates, SQL and Axapta. The latter
two are sent by [Dmitri Roudakov][1]. However I've almost entirely rewrote an
SQL definition but I'd never started it be it from the ground up :-)

The engine itself has got a long awaited feature of grouping keywords
("keyword", "built-in function", "literal"). No more hacks!

[1]: http://roudakov.ru/


## Version 3.0

It is major mainly because now highlight.js has grown large and has become
modular. Now when you pass it a list of languages to highlight it will
dynamically load into a browser only those languages.

Also:

- Konstantin Evdokimenko of [RibKit][] project has created a highlighting for
  RenderMan Shading Language and RenderMan Interface Bytestream. Yay for more
  languages!
- Heuristics for C++ and HTML got better.
- I've implemented (at last) a correct handling of backslash escapes in C-like
  languages.

There is also a small backwards incompatible change in the new version. The
function initHighlighting that was used to initialize highlighting instead of
initHighlightingOnLoad a long time ago no longer works. If you by chance still
use it — replace it with the new one.

[RibKit]: http://ribkit.sourceforge.net/


## Version 2.9

Highlight.js is a parser, not just a couple of regular expressions. That said
I'm glad to announce that in the new version 2.9 has support for:

- in-string substitutions for Ruby -- `#{...}`
- strings from from numeric symbol codes (like #XX) for Delphi


## Version 2.8

A maintenance release with more tuned heuristics. Fully backwards compatible.


## Version 2.7

- Nikita Ledyaev presents highlighting for VBScript, yay!
- A couple of bugs with escaping in strings were fixed thanks to Mickle
- Ongoing tuning of heuristics

Fixed bugs were rather unpleasant so I encourage everyone to upgrade!


## Version 2.4

- Peter Leonov provides another improved highlighting for Perl
- Javascript gets a new kind of keywords — "literals". These are the words
  "true", "false" and "null"

Also highlight.js homepage now lists sites that use the library. Feel free to
add your site by [dropping me a message][mail] until I find the time to build a
submit form.

[mail]: mailto:Maniac@SoftwareManiacs.Org


## Version 2.3

This version fixes IE breakage in previous version. My apologies to all who have
already downloaded that one!


## Version 2.2

- added highlighting for Javascript
- at last fixed parsing of Delphi's escaped apostrophes in strings
- in Ruby fixed highlighting of keywords 'def' and 'class', same for 'sub' in
  Perl


## Version 2.0

- Ruby support by [Anton Kovalyov][ak]
- speed increased by orders of magnitude due to new way of parsing
- this same way allows now correct highlighting of keywords in some tricky
  places (like keyword "End" at the end of Delphi classes)

[ak]: http://anton.kovalyov.net/


## Version 1.0

Version 1.0 of javascript syntax highlighter is released!

It's the first version available with English description. Feel free to post
your comments and question to [highlight.js forum][forum]. And don't be afraid
if you find there some fancy Cyrillic letters -- it's for Russian users too :-)

[forum]: http://softwaremaniacs.org/forum/viewforum.php?id=6<|MERGE_RESOLUTION|>--- conflicted
+++ resolved
@@ -1,16 +1,14 @@
 ## Version 9.3.0 [NOT YET RELEASED]
 
-<<<<<<< HEAD
+New languages:
+
+- *Tagger Script* by [Philipp Wolfer][]
+
 Improvements to existing languages and styles:
 
 - Improve GAMS language parsing
-=======
-New languages:
-
-- *Tagger Script* by [Philipp Wolfer][]
 
 [Philipp Wolfer]: https://github.com/phw
->>>>>>> 54e535df
 
 ## Version 9.2.0
 
@@ -44,7 +42,6 @@
 [Michael Johnston]: https://github.com/lastobelus
 [Taras]: https://github.com/oxdef
 [Robert Dodier]: https://github.com/robert-dodier
-
 
 ## Version 9.1.0
 
