language: node_js
node_js:
<<<<<<< HEAD
  - "0.12"
env:
  -
  - BROWSER=1
  - BROWSER=1 NOCOMPRESS=1
=======
  - "4.1"
  - "4.0"
>>>>>>> 1a94bf5b
script:
  - export BUILD_PARAMS=""
  - if [ "x$BROWSER" = "x1" ]; then export BUILD_PARAMS="$BUILD_PARAMS -t browser"; else export BUILD_PARAMS="$BUILD_PARAMS -t node"; fi
  - if [ "x$NOCOMPRESS" = "x1" ]; then export BUILD_PARAMS="$BUILD_PARAMS -n"; fi
  - node tools/build.js $BUILD_PARAMS
  - if [ "x$BROWSER" = "x1" ]; then npm run test-browser; else npm run test; fi
sudo: false  # Use container-based architecture<|MERGE_RESOLUTION|>--- conflicted
+++ resolved
@@ -1,15 +1,11 @@
 language: node_js
 node_js:
-<<<<<<< HEAD
-  - "0.12"
+  - "4.1"
+  - "4.0"
 env:
   -
   - BROWSER=1
   - BROWSER=1 NOCOMPRESS=1
-=======
-  - "4.1"
-  - "4.0"
->>>>>>> 1a94bf5b
 script:
   - export BUILD_PARAMS=""
   - if [ "x$BROWSER" = "x1" ]; then export BUILD_PARAMS="$BUILD_PARAMS -t browser"; else export BUILD_PARAMS="$BUILD_PARAMS -t node"; fi
