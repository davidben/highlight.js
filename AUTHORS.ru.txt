--- conflicted
+++ resolved
@@ -152,13 +152,10 @@
 - Брайан Куисторф <bquistorff@gmail.com>
 - Жоначан Суевер <suever@gmail.com>
 - Алексис Эно <alexis@henaut.net>
-<<<<<<< HEAD
 - Петер Пивоварски <oldlaptop654@aol.com>
 - Кента Сато <bicycle1885@gmail.com>
 - Тофик Нурроман <latitudu.latitudu@gmail.com>
 - Педро Оливейра <kanytu@gmail.com>
 - Гу Илинь <justice360@gmail.com>
 - Томас Аппленкур <thomas.applencourt@irsamc.ups-tlse.fr>
-=======
-- Андреев Фармер <ahfarmer@gmail.com>
->>>>>>> cf589014
+- Эндрю Фармер <ahfarmer@gmail.com>