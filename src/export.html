--- conflicted
+++ resolved
@@ -46,11 +46,8 @@
         <script src="languages/diff.js"></script>
         <script src="languages/avrasm.js"></script>
         <script src="languages/parser3.js"></script>
-<<<<<<< HEAD
         <script src="languages/objc.js"></script>
-=======
         <script src="languages/haskell.js"></script>
->>>>>>> e6baaad7
         <script>hljs.initHighlightingOnLoad();</script>
     </head>
     <body>
