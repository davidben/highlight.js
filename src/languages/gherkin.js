/*
 Language: Gherkin
 Author: Sam Pikesley (@pikesley) <sam.pikesley@theodi.org>
 Description: Gherkin (Cucumber etc)
 */

function (hljs) {
  return {
    keywords: 'Feature Background Ability Business\ Need Scenario Scenarios Scenario\ Outline Scenario\ Template Examples Given And Then But When',
    contains: [
      {
        className: 'keyword',
        begin: '\\*'
      },
      {
        className: 'comment',
        begin: '@[^@\r\n\t ]+', end: '$'
      },
      {
        className: 'string',
<<<<<<< HEAD
        begin: '\\|', end: '\\$'
=======
        begin: '\\|',
        relevance: 0
>>>>>>> 70bb06ba
      },
      {
        className: 'variable',
        begin: '<', end: '>',
      },
      hljs.HASH_COMMENT_MODE,
      {
        className: 'string',
        begin: '"""', end: '"""'
      },
      hljs.QUOTE_STRING_MODE
    ]
  };
}<|MERGE_RESOLUTION|>--- conflicted
+++ resolved
@@ -18,12 +18,7 @@
       },
       {
         className: 'string',
-<<<<<<< HEAD
         begin: '\\|', end: '\\$'
-=======
-        begin: '\\|',
-        relevance: 0
->>>>>>> 70bb06ba
       },
       {
         className: 'variable',
