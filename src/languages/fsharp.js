/*
Language: F#
<<<<<<< HEAD
Author: Jonas Follesø <jonas@follesoe.no>
Contributors: Troy Kershaw <hello@troykershaw.com>
=======
Author: Jonas Follesø <jonas@follesoe.no>, Henrik Feldt <henrik@haf.se>
>>>>>>> 8e77527c
Description: F# language definition.
*/
function(hljs) {
  var TYPEPARAM_NAME_RE = '\'[a-zA-Z0-9_]+';

  return {
    aliases: ['fs'],
    keywords:
      // monad builder keywords (at top, matches before non-bang kws)
      'yield! return! let! do!' +
      // regular keywords
      'abstract and as assert base begin class default delegate do done ' +
      'downcast downto elif else end exception extern false finally for ' +
      'fun|10 function global if in inherit inline interface internal lazy let ' +
      'match member module mutable|10 namespace new null of open or ' +
      'override private public rec|10 return sig static struct then to ' +
      'true try type upcast use val void when while with yield',
    contains: [
      {
        className: 'string',
        begin: '@"', end: '"',
        contains: [{begin: '""'}]
      },
      {
        className: 'string',
        begin: '"""', end: '"""'
      },
      {
        className: 'comment',
        begin: '\\(\\*', end: '\\*\\)'
      },
      {
        className: 'class',
        beginKeywords: 'type', end: '\\(|=|$', excludeEnd: true,
        contains: [
          hljs.UNDERSCORE_TITLE_MODE
        ]
      },
      {
        className: 'annotation',
        begin: '\\[<', end: '>\\]',
        relevance: 10
      },
      {
        className: 'typeparam',
        begin: '<', end: '>',
        contains: [
          { className: 'title'
          , begin: TYPEPARAM_NAME_RE }
        ]
      },
      {
        className: 'attribute',
        begin: '\\B(\'[A-Za-z])\\b',
        contains: [hljs.BACKSLASH_ESCAPE]
      },
      hljs.C_LINE_COMMENT_MODE,
      hljs.inherit(hljs.QUOTE_STRING_MODE, {illegal: null}),
      hljs.C_NUMBER_MODE
    ]
  };
}<|MERGE_RESOLUTION|>--- conflicted
+++ resolved
@@ -1,12 +1,7 @@
 /*
 Language: F#
-<<<<<<< HEAD
 Author: Jonas Follesø <jonas@follesoe.no>
-Contributors: Troy Kershaw <hello@troykershaw.com>
-=======
-Author: Jonas Follesø <jonas@follesoe.no>, Henrik Feldt <henrik@haf.se>
->>>>>>> 8e77527c
-Description: F# language definition.
+Contributors: Troy Kershaw <hello@troykershaw.com>, Henrik Feldt <henrik@haf.se>
 */
 function(hljs) {
   var TYPEPARAM_NAME_RE = '\'[a-zA-Z0-9_]+';
