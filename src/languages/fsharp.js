/*
Language: F#
Author: Jonas Follesø <jonas@follesoe.no>
Contributors: Troy Kershaw <hello@troykershaw.com>, Henrik Feldt <henrik@haf.se>
Category: functional
*/
function(hljs) {
  var TYPEPARAM = {
    begin: '<', end: '>',
    contains: [
      hljs.inherit(hljs.TITLE_MODE, {begin: /'[a-zA-Z0-9_]+/})
    ]
  };

  return {
    aliases: ['fs'],
    keywords:
      'abstract and as assert base begin class default delegate do done ' +
      'downcast downto elif else end exception extern false finally for ' +
      'fun function global if in inherit inline interface internal lazy let ' +
      'match member module mutable namespace new null of open or ' +
      'override private public rec return sig static struct then to ' +
      'true try type upcast use val void when while with yield',
<<<<<<< HEAD
    lexemes: /\w+!?/,
=======
    illegal: /\/\*/,
>>>>>>> 266e03e0
    contains: [
      {
        // monad builder keywords (matches before non-bang kws)
        className: 'keyword',
        begin: /\b(yield|return|let|do)!/
      },
      {
        className: 'string',
        begin: '@"', end: '"',
        contains: [{begin: '""'}]
      },
      {
        className: 'string',
        begin: '"""', end: '"""'
      },
      hljs.COMMENT('\\(\\*', '\\*\\)'),
      {
        className: 'class',
        beginKeywords: 'type', end: '\\(|=|$', excludeEnd: true,
        contains: [
          hljs.UNDERSCORE_TITLE_MODE,
          TYPEPARAM
        ]
      },
      {
        className: 'meta',
        begin: '\\[<', end: '>\\]',
        relevance: 10
      },
      {
        className: 'symbol',
        begin: '\\B(\'[A-Za-z])\\b',
        contains: [hljs.BACKSLASH_ESCAPE]
      },
      hljs.C_LINE_COMMENT_MODE,
      hljs.inherit(hljs.QUOTE_STRING_MODE, {illegal: null}),
      hljs.C_NUMBER_MODE
    ]
  };
}<|MERGE_RESOLUTION|>--- conflicted
+++ resolved
@@ -21,11 +21,7 @@
       'match member module mutable namespace new null of open or ' +
       'override private public rec return sig static struct then to ' +
       'true try type upcast use val void when while with yield',
-<<<<<<< HEAD
-    lexemes: /\w+!?/,
-=======
     illegal: /\/\*/,
->>>>>>> 266e03e0
     contains: [
       {
         // monad builder keywords (matches before non-bang kws)
