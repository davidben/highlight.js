--- conflicted
+++ resolved
@@ -36,7 +36,7 @@
   };
 
   var PREPROCESSOR =       {
-    className: 'preprocessor',
+    className: 'meta',
     begin: '#', end: '$',
     keywords: 'if else elif endif define undef warning error line ' +
               'pragma ifdef ifndef',
@@ -97,36 +97,7 @@
       hljs.C_BLOCK_COMMENT_MODE,
       NUMBERS,
       STRINGS,
-<<<<<<< HEAD
-      {
-        className: 'meta',
-        begin: '#', end: '$',
-        keywords: 'if else elif endif define undef warning error line ' +
-                  'pragma ifdef ifndef',
-        contains: [
-          {
-            begin: /\\\n/, relevance: 0
-          },
-          {
-            beginKeywords: 'include', end: '$',
-            contains: [
-              STRINGS,
-              {
-                className: 'string',
-                begin: '<', end: '>',
-                illegal: '\\n',
-              }
-            ]
-          },
-          STRINGS,
-          NUMBERS,
-          hljs.C_LINE_COMMENT_MODE,
-          hljs.C_BLOCK_COMMENT_MODE
-        ]
-      },
-=======
       PREPROCESSOR,
->>>>>>> 966dce9a
       {
         begin: '\\b(deque|list|queue|stack|vector|map|set|bitset|multiset|multimap|unordered_map|unordered_set|unordered_multiset|unordered_multimap|array)\\s*<', end: '>',
         keywords: CPP_KEYWORDS,
