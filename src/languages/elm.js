--- conflicted
+++ resolved
@@ -28,15 +28,9 @@
     begin: '\\(', end: '\\)',
     illegal: '"',
     contains: [
-<<<<<<< HEAD
       {className: 'type', begin: '\\b[A-Z][\\w]*(\\((\\.\\.|,|\\w+)\\))?'},
-      hljs.inherit(hljs.TITLE_MODE, {begin: '[_a-z][\\w\']*'}),
       COMMENT
     ]
-=======
-      {className: 'type', begin: '\\b[A-Z][\\w]*(\\((\\.\\.|,|\\w+)\\))?'}
-    ].concat(COMMENT_MODES)
->>>>>>> d03ba358
   };
 
   var RECORD = {
