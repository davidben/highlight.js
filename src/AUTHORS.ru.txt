--- conflicted
+++ resolved
@@ -41,7 +41,4 @@
 - Николай Захаров <nikolay.desh@gmail.com>
 - Дмитрий Ковега <arhibot@gmail.com>
 - Сергей Игнатов <sergey@ignatov.spb.su>
-<<<<<<< HEAD
-=======
-- Антоно Васильев <self@antono.info>
->>>>>>> fb5cf9ba
+- Антоно Васильев <self@antono.info>