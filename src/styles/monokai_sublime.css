/*

Monokai Sublime style. Derived from Monokai by noformnocontent http://nn.mit-license.org/

*/

.hljs {
  display: block;
  padding: 0.5em;
  background: #23241f;
}
.hljs-tag,
.hljs {
  color: #f8f8f2;
}
.hljs-keyword,
.hljs-function,
.hljs-literal,
.hljs-change,
.hljs-winutils,
.hljs-flow,
.lisp .hljs-title,
.clojure .hljs-built_in,
.nginx .hljs-title,
.tex .hljs-special {
  color: #66d9ef;
}
.hljs-variable,
.hljs-params {
  color: #fd9720;
}
.hljs-constant {
  color: #66d9ef;
}
.hljs-title,
.hljs-class .hljs-title,
.css .hljs-class {
  color: #a6e22e;
}
.hljs-attribute,
.hljs-symbol,
.hljs-symbol .hljs-string,
.hljs-tag .hljs-title,
.hljs-value,
.css .hljs-tag {
  color: #f92672;
}
<<<<<<< HEAD
.hljs-number,
.hljs-preprocessor,
.hljs-regexp {
=======
pre .number,
pre .preprocessor,
pre .pragma,
pre .regexp {
>>>>>>> edbe72ae
  color: #ae81ff;
}
.hljs-tag .hljs-value,
.hljs-string,
.css .hljs-id,
.hljs-subst,
.haskell .hljs-type,
.ruby .hljs-class .hljs-parent,
.hljs-built_in,
.sql .hljs-aggregate,
.django .hljs-template_tag,
.django .hljs-variable,
.smalltalk .hljs-class,
.django .hljs-filter .hljs-argument,
.smalltalk .hljs-localvars,
.smalltalk .hljs-array,
.hljs-attr_selector,
.hljs-pseudo,
.hljs-addition,
.hljs-stream,
.hljs-envvar,
.apache .hljs-tag,
.apache .hljs-cbracket,
.tex .hljs-command,
.hljs-prompt {
  color: #e6db74;
}
.hljs-comment,
.hljs-javadoc,
.java .hljs-annotation,
.python .hljs-decorator,
.hljs-template_comment,
.hljs-pi,
.hljs-doctype,
.hljs-deletion,
.hljs-shebang,
.apache .hljs-sqbracket,
.tex .hljs-formula {
  color: #75715e;
}
.coffeescript .javascript,
.javascript .xml,
.tex .hljs-formula {
  opacity: 0.5;
}
.xml .javascript,
.xml .vbscript,
.xml .css,
.xml .hljs-cdata {
  opacity: 0.5;
}
<|MERGE_RESOLUTION|>--- conflicted
+++ resolved
@@ -45,16 +45,10 @@
 .css .hljs-tag {
   color: #f92672;
 }
-<<<<<<< HEAD
 .hljs-number,
 .hljs-preprocessor,
+.hljs-pragma,
 .hljs-regexp {
-=======
-pre .number,
-pre .preprocessor,
-pre .pragma,
-pre .regexp {
->>>>>>> edbe72ae
   color: #ae81ff;
 }
 .hljs-tag .hljs-value,
@@ -105,4 +99,4 @@
 .xml .css,
 .xml .hljs-cdata {
   opacity: 0.5;
-}
+}