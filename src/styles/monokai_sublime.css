/*

Monokai Sublime style. Derived from Monokai by noformnocontent http://nn.mit-license.org/

*/

.hljs {
  display: block;
<<<<<<< HEAD
  padding: 0.5em;
  background: #23241f;
=======
>>>>>>> 9b2def4f
}
.hljs-tag,
.hljs {
  color: #f8f8f2;
}
<<<<<<< HEAD
.hljs-keyword,
.hljs-function,
.hljs-literal,
=======
.hljs-header {
  color: #F92672;
}
.hljs-strongemphasis,
.hljs-strong,
.hljs-emphasis {
  color: #a8a8a2;
}
.hljs-bullet,
.hljs-blockquote,
.hljs-horizontal_rule,
.link {
  color: #ae81ff;
}
.hljs-code {
  color: #a6e22e;
}
.hljs-link_label,
.hljs-link_url {
  color: #e6db74;
}
.hljs-link_url {
  font-size: 80%;
}
.hljs-strong,
.hljs-strongemphasis {
  font-weight: bold;
}
.hljs-emphasis,
.hljs-strongemphasis {
  font-style: italic;
}
.hljs-keyword,
.hljs-function,
>>>>>>> 9b2def4f
.hljs-change,
.hljs-winutils,
.hljs-flow,
.lisp .hljs-title,
.clojure .hljs-built_in,
.nginx .hljs-title,
.tex .hljs-special {
<<<<<<< HEAD
=======
  color: #F92672;
}
.corefunction,
.hljs-function .hljs-keyword,
.hljs-class .hljs-keyword:first-child {
>>>>>>> 9b2def4f
  color: #66d9ef;
}
.hljs-variable,
.hljs-params {
<<<<<<< HEAD
  color: #fd9720;
=======
  color: #f8f8f2;
>>>>>>> 9b2def4f
}
.hljs-constant {
  color: #66d9ef;
}
<<<<<<< HEAD
.hljs-title,
.hljs-class .hljs-title,
.css .hljs-class {
  color: #a6e22e;
}
=======
.hljs-class .hljs-title {
  color: #f8f8f2;
}
.hljs-title,
.css .hljs-class {
  color: #a6e22e;
}
.hljs-class .hljs-title:last-child {
  color: #a6e22e;
  font-style: italic;
}
>>>>>>> 9b2def4f
.hljs-attribute,
.hljs-symbol,
.hljs-symbol .hljs-string,
.hljs-tag .hljs-title,
<<<<<<< HEAD
.hljs-value,
.css .hljs-tag {
  color: #f92672;
}
.hljs-number,
.hljs-preprocessor,
.hljs-pragma,
.hljs-regexp {
  color: #ae81ff;
}
=======
.hljs-value {
  color: #f92672;
}
.hljs-number,
.hljs-regexp,
.namespace,
.namespace .hljs-keyword,
.alias .hljs-keyword,
.hljs-literal {
  color: #ae81ff;
}
.hljs-preprocessor {
  color: #f8f8f2;
}
.alias .hljs-keyword:first-child {
  color: #F92672;
}
>>>>>>> 9b2def4f
.hljs-tag .hljs-value,
.hljs-string,
.css .hljs-id,
.hljs-subst,
.haskell .hljs-type,
.ruby .hljs-class .hljs-parent,
.hljs-built_in,
.sql .hljs-aggregate,
.django .hljs-template_tag,
.django .hljs-variable,
.smalltalk .hljs-class,
.django .hljs-filter .hljs-argument,
.smalltalk .hljs-localvars,
.smalltalk .hljs-array,
.hljs-attr_selector,
.hljs-pseudo,
.hljs-addition,
.hljs-stream,
.hljs-envvar,
.apache .hljs-tag,
.apache .hljs-cbracket,
.tex .hljs-command,
.hljs-prompt {
  color: #e6db74;
}
.hljs-comment,
.hljs-javadoc,
.java .hljs-annotation,
.python .hljs-decorator,
.hljs-template_comment,
.hljs-pi,
.hljs-doctype,
.hljs-deletion,
.hljs-shebang,
.apache .hljs-sqbracket,
.tex .hljs-formula {
  color: #75715e;
}
.coffeescript .javascript,
.javascript .xml,
.tex .hljs-formula {
  opacity: 0.5;
}
.xml .javascript,
.xml .vbscript,
.xml .css,
<<<<<<< HEAD
.xml .hljs-cdata {
  opacity: 0.5;
=======
.xml .hljs-cdata,
.xml .php,
.php .xml {
  opacity: 0.5;
}

.css .hljs-rules,
.css .hljs-value,
.css .hljs-function {
  color: #f8f8f2;
}
.css .hljs-attribute {
  color: #66d9ef;
}
.css .hljs-tag,
.css .unit,
.css .hljs-important {
  color: #f92672;
}
.hljs-hexcolor {
  color: #ae81ff;
>>>>>>> 9b2def4f
}<|MERGE_RESOLUTION|>--- conflicted
+++ resolved
@@ -6,21 +6,13 @@
 
 .hljs {
   display: block;
-<<<<<<< HEAD
   padding: 0.5em;
   background: #23241f;
-=======
->>>>>>> 9b2def4f
 }
 .hljs-tag,
 .hljs {
   color: #f8f8f2;
 }
-<<<<<<< HEAD
-.hljs-keyword,
-.hljs-function,
-.hljs-literal,
-=======
 .hljs-header {
   color: #F92672;
 }
@@ -55,7 +47,6 @@
 }
 .hljs-keyword,
 .hljs-function,
->>>>>>> 9b2def4f
 .hljs-change,
 .hljs-winutils,
 .hljs-flow,
@@ -63,34 +54,20 @@
 .clojure .hljs-built_in,
 .nginx .hljs-title,
 .tex .hljs-special {
-<<<<<<< HEAD
-=======
   color: #F92672;
 }
 .corefunction,
 .hljs-function .hljs-keyword,
 .hljs-class .hljs-keyword:first-child {
->>>>>>> 9b2def4f
   color: #66d9ef;
 }
 .hljs-variable,
 .hljs-params {
-<<<<<<< HEAD
-  color: #fd9720;
-=======
   color: #f8f8f2;
->>>>>>> 9b2def4f
 }
 .hljs-constant {
   color: #66d9ef;
 }
-<<<<<<< HEAD
-.hljs-title,
-.hljs-class .hljs-title,
-.css .hljs-class {
-  color: #a6e22e;
-}
-=======
 .hljs-class .hljs-title {
   color: #f8f8f2;
 }
@@ -102,23 +79,10 @@
   color: #a6e22e;
   font-style: italic;
 }
->>>>>>> 9b2def4f
 .hljs-attribute,
 .hljs-symbol,
 .hljs-symbol .hljs-string,
 .hljs-tag .hljs-title,
-<<<<<<< HEAD
-.hljs-value,
-.css .hljs-tag {
-  color: #f92672;
-}
-.hljs-number,
-.hljs-preprocessor,
-.hljs-pragma,
-.hljs-regexp {
-  color: #ae81ff;
-}
-=======
 .hljs-value {
   color: #f92672;
 }
@@ -130,13 +94,13 @@
 .hljs-literal {
   color: #ae81ff;
 }
-.hljs-preprocessor {
+.hljs-preprocessor,
+.hljs-pragma {
   color: #f8f8f2;
 }
 .alias .hljs-keyword:first-child {
   color: #F92672;
 }
->>>>>>> 9b2def4f
 .hljs-tag .hljs-value,
 .hljs-string,
 .css .hljs-id,
@@ -183,10 +147,6 @@
 .xml .javascript,
 .xml .vbscript,
 .xml .css,
-<<<<<<< HEAD
-.xml .hljs-cdata {
-  opacity: 0.5;
-=======
 .xml .hljs-cdata,
 .xml .php,
 .php .xml {
@@ -208,5 +168,4 @@
 }
 .hljs-hexcolor {
   color: #ae81ff;
->>>>>>> 9b2def4f
 }