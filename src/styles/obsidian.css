/**
 * Obsidian style
 * ported by Alexander Marenin (http://github.com/ioncreature)
 */

.hljs {
    display: block; padding: 0.5em;
    background: #282B2E;
}

.hljs-keyword,
.hljs-literal,
.hljs-change,
.hljs-winutils,
.hljs-flow,
.lisp .hljs-title,
.clojure .hljs-built_in,
.nginx .hljs-title,
.css .hljs-id,
.tex .hljs-special {
    color: #93C763;
}

.hljs-number {
    color: #FFCD22;
}

.hljs {
    color: #E0E2E4;
}

.css .hljs-tag,
.css .hljs-pseudo {
    color: #D0D2B5;
}

.hljs-attribute,
.hljs .hljs-constant {
    color: #668BB0;
}

.xml .hljs-attribute {
    color: #B3B689;
}

.xml .hljs-tag .hljs-value {
    color: #E8E2B7;
}

.hljs-code,
.hljs-class .hljs-title,
.hljs-header {
    color: white;
}

.hljs-class,
.hljs-hexcolor {
    color: #93C763;
}

.hljs-regexp {
    color: #D39745;
}

.hljs-at_rule,
.hljs-at_rule .hljs-keyword {
    color: #A082BD;
}

.hljs-doctype {
    color: #557182;
}

<<<<<<< HEAD
.hljs-link_url,
.hljs-tag,
.hljs-tag .hljs-title,
.hljs-bullet,
.hljs-subst,
.hljs-emphasis,
.haskell .hljs-type,
.hljs-preprocessor,
.ruby .hljs-class .hljs-parent,
.hljs-built_in,
.sql .hljs-aggregate,
.django .hljs-template_tag,
.django .hljs-variable,
.smalltalk .hljs-class,
.hljs-javadoc,
.django .hljs-filter .hljs-argument,
.smalltalk .hljs-localvars,
.smalltalk .hljs-array,
.hljs-attr_selector,
.hljs-pseudo,
.hljs-addition,
.hljs-stream,
.hljs-envvar,
.apache .hljs-tag,
.apache .hljs-cbracket,
.tex .hljs-command,
.hljs-prompt {
=======
pre .link_url,
pre .tag,
pre .tag .title,
pre .bullet,
pre .subst,
pre .emphasis,
pre .haskell .type,
pre .preprocessor,
pre .pragma,
pre .ruby .class .parent,
pre .built_in,
pre .sql .aggregate,
pre .django .template_tag,
pre .django .variable,
pre .smalltalk .class,
pre .javadoc,
pre .django .filter .argument,
pre .smalltalk .localvars,
pre .smalltalk .array,
pre .attr_selector,
pre .pseudo,
pre .addition,
pre .stream,
pre .envvar,
pre .apache .tag,
pre .apache .cbracket,
pre .tex .command,
pre .prompt {
>>>>>>> edbe72ae
    color: #8CBBAD;
}

.hljs-string {
    color: #EC7600;
}

.hljs-comment,
.java .hljs-annotation,
.hljs-blockquote,
.hljs-horizontal_rule,
.python .hljs-decorator,
.hljs-template_comment,
.hljs-pi,
.hljs-deletion,
.hljs-shebang,
.apache .hljs-sqbracket,
.tex .hljs-formula {
    color: #818E96;
}

.hljs-keyword,
.hljs-literal,
.css .hljs-id,
.hljs-phpdoc,
.hljs-title,
.hljs-header,
.haskell .hljs-type,
.vbscript .hljs-built_in,
.sql .hljs-aggregate,
.rsl .hljs-built_in,
.smalltalk .hljs-class,
.diff .hljs-header,
.hljs-chunk,
.hljs-winutils,
.bash .hljs-variable,
.apache .hljs-tag,
.tex .hljs-special,
.hljs-request,
.hljs-at_rule .hljs-keyword,
.hljs-status {
    font-weight: bold;
}

.coffeescript .javascript,
.javascript .xml,
.tex .hljs-formula,
.xml .javascript,
.xml .vbscript,
.xml .css,
.xml .hljs-cdata {
    opacity: 0.5;
}<|MERGE_RESOLUTION|>--- conflicted
+++ resolved
@@ -71,7 +71,6 @@
     color: #557182;
 }
 
-<<<<<<< HEAD
 .hljs-link_url,
 .hljs-tag,
 .hljs-tag .hljs-title,
@@ -80,6 +79,7 @@
 .hljs-emphasis,
 .haskell .hljs-type,
 .hljs-preprocessor,
+.hljs-pragma,
 .ruby .hljs-class .hljs-parent,
 .hljs-built_in,
 .sql .hljs-aggregate,
@@ -99,36 +99,6 @@
 .apache .hljs-cbracket,
 .tex .hljs-command,
 .hljs-prompt {
-=======
-pre .link_url,
-pre .tag,
-pre .tag .title,
-pre .bullet,
-pre .subst,
-pre .emphasis,
-pre .haskell .type,
-pre .preprocessor,
-pre .pragma,
-pre .ruby .class .parent,
-pre .built_in,
-pre .sql .aggregate,
-pre .django .template_tag,
-pre .django .variable,
-pre .smalltalk .class,
-pre .javadoc,
-pre .django .filter .argument,
-pre .smalltalk .localvars,
-pre .smalltalk .array,
-pre .attr_selector,
-pre .pseudo,
-pre .addition,
-pre .stream,
-pre .envvar,
-pre .apache .tag,
-pre .apache .cbracket,
-pre .tex .command,
-pre .prompt {
->>>>>>> edbe72ae
     color: #8CBBAD;
 }
 
