--- conflicted
+++ resolved
@@ -112,14 +112,8 @@
   color: #bb1166;
 }
 
-<<<<<<< HEAD
 .hljs-section,
-.hljs-yardoctag,
-.hljs-phpdoc,
-.hljs-dartdoc,
-=======
 .hljs-doctag,
->>>>>>> 6489830f
 .profile .hljs-header,
 .parser3 .hljs-title {
   font-weight: bold;
