/* Tomorrow Night Theme */
/* http://jmblog.github.com/color-themes-for-google-code-highlightjs */
/* Original theme - https://github.com/chriskempson/tomorrow-theme */
/* http://jmblog.github.com/color-themes-for-google-code-highlightjs */
.tomorrow-comment, .hljs-comment, .hljs-title {
  color: #969896;
}

.tomorrow-red, .hljs-variable, .hljs-attribute, .hljs-tag, .hljs-regexp, .ruby .hljs-constant, .xml .hljs-tag .hljs-title, .xml .hljs-pi, .xml .hljs-doctype, .html .hljs-doctype, .css .hljs-id, .css .hljs-class, .css .hljs-pseudo {
  color: #cc6666;
}

<<<<<<< HEAD
.tomorrow-orange, .hljs-number, .hljs-preprocessor, .hljs-built_in, .hljs-literal, .hljs-params, .hljs-constant {
=======
.tomorrow-orange, pre .number, pre .preprocessor, pre .pragma, pre .built_in, pre .literal, pre .params, pre .constant {
>>>>>>> edbe72ae
  color: #de935f;
}

.tomorrow-yellow, .ruby .hljs-class .hljs-title, .css .hljs-rules .hljs-attribute {
  color: #f0c674;
}

.tomorrow-green, .hljs-string, .hljs-value, .hljs-inheritance, .hljs-header, .ruby .hljs-symbol, .xml .hljs-cdata {
  color: #b5bd68;
}

.tomorrow-aqua, .css .hljs-hexcolor {
  color: #8abeb7;
}

.tomorrow-blue, .hljs-function, .python .hljs-decorator, .python .hljs-title, .ruby .hljs-function .hljs-title, .ruby .hljs-title .hljs-keyword, .perl .hljs-sub, .javascript .hljs-title, .coffeescript .hljs-title {
  color: #81a2be;
}

.tomorrow-purple, .hljs-keyword, .javascript .hljs-function {
  color: #b294bb;
}

.hljs {
  display: block;
  background: #1d1f21;
  color: #c5c8c6;
  padding: 0.5em;
}

.coffeescript .javascript,
.javascript .xml,
.tex .hljs-formula,
.xml .javascript,
.xml .vbscript,
.xml .css,
.xml .hljs-cdata {
  opacity: 0.5;
}<|MERGE_RESOLUTION|>--- conflicted
+++ resolved
@@ -10,11 +10,7 @@
   color: #cc6666;
 }
 
-<<<<<<< HEAD
-.tomorrow-orange, .hljs-number, .hljs-preprocessor, .hljs-built_in, .hljs-literal, .hljs-params, .hljs-constant {
-=======
-.tomorrow-orange, pre .number, pre .preprocessor, pre .pragma, pre .built_in, pre .literal, pre .params, pre .constant {
->>>>>>> edbe72ae
+.tomorrow-orange, .hljs-number, .hljs-preprocessor, .hljs-pragma, .hljs-built_in, .hljs-literal, .hljs-params, .hljs-constant {
   color: #de935f;
 }
 
