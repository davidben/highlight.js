/*

Style with support for rainbow parens

*/

::-moz-selection{ background: #FF5E99; color:#fff; text-shadow: none; }
::selection { background:#FF5E99; color:#fff; text-shadow: none; }

.hljs {
  display: block; padding: 0.5em;
  background: #474949; color: #D1D9E1;
}


.hljs-body,
.hljs-collection {
   color: #D1D9E1;
}

.hljs-comment,
.hljs-template_comment,
.diff .hljs-header,
.hljs-doctype,
.lisp .hljs-string,
.hljs-javadoc {
  color: #969896;
  font-style: italic;
}

.hljs-keyword,
.clojure .hljs-attribute,
.hljs-winutils,
.javascript .hljs-title,
.hljs-addition,
.css .hljs-tag {
  color: #cc99cc;
}

.hljs-number { color: #f99157; }

.hljs-command,
.hljs-string,
.hljs-tag .hljs-value,
.hljs-phpdoc,
.tex .hljs-formula,
.hljs-regexp,
.hljs-hexcolor {
  color: #8abeb7;
}

.hljs-title,
.hljs-localvars,
.hljs-function .hljs-title,
.hljs-chunk,
.hljs-decorator,
.hljs-built_in,
.lisp .hljs-title,
.hljs-identifier
{
  color: #b5bd68;
}

.hljs-class .hljs-keyword
{
  color: #f2777a;
}

.hljs-variable,
.lisp .hljs-body,
.smalltalk .hljs-number,
.hljs-constant,
.hljs-class .hljs-title,
.hljs-parent,
.haskell .hljs-label,
.hljs-id,
.lisp .hljs-title,
.clojure .hljs-title .hljs-built_in {
   color: #ffcc66;
}

.hljs-tag .hljs-title,
.hljs-rules .hljs-property,
.django .hljs-tag .hljs-keyword,
.clojure .hljs-title .hljs-built_in {
  font-weight: bold;
}

.hljs-attribute,
.clojure .hljs-title {
  color: #81a2be;
}

<<<<<<< HEAD
.hljs-preprocessor,
.hljs-pi,
.hljs-shebang,
.hljs-symbol,
.hljs-symbol .hljs-string,
.diff .hljs-change,
.hljs-special,
.hljs-attr_selector,
.hljs-important,
.hljs-subst,
.hljs-cdata {
=======
pre .preprocessor,
pre .pragma,
pre .pi,
pre .shebang,
pre .symbol,
pre .symbol .string,
pre .diff .change,
pre .special,
pre .attr_selector,
pre .important,
pre .subst,
pre .cdata {
>>>>>>> edbe72ae
  color: #f99157;
}

.hljs-deletion {
  color: #dc322f;
}

.tex .hljs-formula {
  background: #eee8d5;
}<|MERGE_RESOLUTION|>--- conflicted
+++ resolved
@@ -91,8 +91,8 @@
   color: #81a2be;
 }
 
-<<<<<<< HEAD
 .hljs-preprocessor,
+.hljs-pragma,
 .hljs-pi,
 .hljs-shebang,
 .hljs-symbol,
@@ -103,20 +103,6 @@
 .hljs-important,
 .hljs-subst,
 .hljs-cdata {
-=======
-pre .preprocessor,
-pre .pragma,
-pre .pi,
-pre .shebang,
-pre .symbol,
-pre .symbol .string,
-pre .diff .change,
-pre .special,
-pre .attr_selector,
-pre .important,
-pre .subst,
-pre .cdata {
->>>>>>> edbe72ae
   color: #f99157;
 }
 
