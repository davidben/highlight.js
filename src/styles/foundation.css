--- conflicted
+++ resolved
@@ -90,12 +90,8 @@
   color: #970;
 }
 
-<<<<<<< HEAD
-.hljs-preprocessor {
-=======
-pre .preprocessor,
-pre .pragma {
->>>>>>> edbe72ae
+.hljs-preprocessor,
+.hljs-pragma {
   color: #579;
 }
 
