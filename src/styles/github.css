--- conflicted
+++ resolved
@@ -45,12 +45,8 @@
 
 pre .title,
 pre .id,
-<<<<<<< HEAD
-pre .coffeescript .params {
-=======
-pre .scss .preprocessor
- {
->>>>>>> 0bcf0fb0
+pre .coffeescript .params,
+pre .scss .preprocessor {
   color: #900;
   font-weight: bold
 }
