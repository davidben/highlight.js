/*
  IR_Black style (c) Vasily Mikhailitchenko <vaskas@programica.ru>
*/

.hljs {
  display: block;
  overflow-x: auto;
  padding: 0.5em;
  background: #000;
  color: #f8f8f8;
  -webkit-text-size-adjust: none;
}

.hljs-shebang,
<<<<<<< HEAD
.hljs-comment,
.hljs-javadoc,
.hljs-meta {
=======
.hljs-comment {
>>>>>>> 6489830f
  color: #7c7c7c;
}

.hljs-keyword,
.hljs-tag,
.tex .hljs-command,
.hljs-request,
.hljs-status,
.hljs-name,
.clojure .hljs-attribute {
  color: #96cbfe;
}

.hljs-sub .hljs-keyword,
.method,
.hljs-list .hljs-title,
.nginx .hljs-title {
  color: #ffffb6;
}

.hljs-string,
.hljs-tag .hljs-value,
.hljs-cdata,
.hljs-filter .hljs-argument,
.hljs-attr_selector,
.hljs-date,
.coffeescript .hljs-attribute {
  color: #a8ff60;
}

.hljs-subst {
  color: #daefa3;
}

.hljs-regexp {
  color: #e9c062;
}

.hljs-title,
.hljs-section,
.hljs-sub .hljs-identifier,
.hljs-pi,
.hljs-decorator,
.tex .hljs-special,
.hljs-type,
.hljs-constant,
.smalltalk .hljs-class,
.hljs-doctag,
.nginx .hljs-built_in {
  color: #ffffb6;
}

.hljs-symbol,
.ruby .hljs-symbol .hljs-string,
.hljs-number,
.hljs-variable,
.vbscript,
.hljs-literal {
  color: #c6c5fe;
}

.css .hljs-tag {
  color: #96cbfe;
}

.css .hljs-rule .hljs-property,
.css .hljs-id {
  color: #ffffb6;
}

.css .hljs-class {
  color: #fff;
}

.hljs-hexcolor {
  color: #c6c5fe;
}

.hljs-number {
  color:#ff73fd;
}

.coffeescript .javascript,
.javascript .xml,
.tex .hljs-formula,
.xml .javascript,
.xml .vbscript,
.xml .css,
.xml .hljs-cdata {
  opacity: 0.7;
}<|MERGE_RESOLUTION|>--- conflicted
+++ resolved
@@ -12,13 +12,8 @@
 }
 
 .hljs-shebang,
-<<<<<<< HEAD
 .hljs-comment,
-.hljs-javadoc,
 .hljs-meta {
-=======
-.hljs-comment {
->>>>>>> 6489830f
   color: #7c7c7c;
 }
 
