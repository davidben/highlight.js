Syntax highlighting with language autodetection.

URL:   https://highlightjs.org/

Core developers (in order of appearance):

- Ivan Sagalaev (original author) <maniac@softwaremaniacs.org>
- Jeremy Hull <sourdrums@gmail.com>
- Oleg Efimov <efimovov@gmail.com>

Contributors:

- Peter Leonov <gojpeg@gmail.com>
- Victor Karamzin <Victor.Karamzin@enterra-inc.com>
- Vsevolod Solovyov <vsevolod.solovyov@gmail.com>
- Anton Kovalyov <anton@kovalyov.net>
- Nikita Ledyaev <lenikita@yandex.ru>
- Konstantin Evdokimenko <qewerty@gmail.com>
- Dmitri Roudakov <dmitri@roudakov.ru>
- Yuri Ivanov <ivanov@supersoft.ru>
- Vladimir Ermakov <vooon341@mail.ru>
- Vladimir Gubarkov <xonixx@gmail.com>
- Brian Beck <exogen@gmail.com>
- MajestiC <majestic2k@gmail.com>
- Vasily Polovnyov <vast@whiteants.net>
- Vladimir Epifanov <voldmar@voldmar.ru>
- Alexander Makarov <sam@rmcreative.ru>
- Vah <vahtenberg@gmail.com>
- Shuen-Huei Guan <drake.guan@gmail.com>
- Jason Diamond <jason@diamond.name>
- Michal Gabrukiewicz <mgabru@gmail.com>
- Ruslan Keba <rukeba@gmail.com>
- Sergey Baranov <segyrn@yandex.ru>
- Zaripov Yura <yur4ik7@ukr.net>
- Oleg Volchkov <oleg@volchkov.net>
- Vasily Mikhailitchenko <vaskas@programica.ru>
- Jan Berkel <jan.berkel@gmail.com>
- Vladimir Moskva <vladmos@gmail.com>
- Loren Segal <lsegal@soen.ca>
- Andrew Fedorov <dmmdrs@mail.ru>
- Igor Kalnitsky <igor@kalnitsky.org>
- Valerii Hiora <valerii.hiora@gmail.com>
- Nikolay Zakharov <nikolay.desh@gmail.com>
- Dmitry Kovega <arhibot@gmail.com>
- Sergey Ignatov <sergey@ignatov.spb.su>
- Antono Vasiljev <self@antono.info>
- Stephan Kountso <steplg@gmail.com>
- pumbur <pumbur@pumbur.net>
- John Crepezzi <john.crepezzi@gmail.com>
- Andrey Vlasovskikh <andrey.vlasovskikh@gmail.com>
- Alexander Myadzel <myadzel@gmail.com>
- Evgeny Stepanischev <imbolk@gmail.com>
- Dmytrii Nagirniak <dnagir@gmail.com>
- Luigi Maselli <grigio.org@gmail.com>
- Denis Bardadym <bardadymchik@gmail.com>
- Aahan Krish <geekpanth3r@gmail.com>
- Ilya Baryshev <baryshev@gmail.com>
- Aleksandar Ruzicic <aleksandar@ruzicic.info>
- Joe Cheng <joe@rstudio.org>
- Angel G. Olloqui <angelgarcia.mail@gmail.com>
- Jason Tate <adminz@web-cms-designs.com>
- Sergey Tikhomirov <me@stikhomirov.com>
- Marc Fornos <marc.fornos@gmail.com>
- Yoshihide Jimbo <yjimbo@gmail.com>
- Casey Duncan <casey.duncan@gmail.com>
- Eugene Nizhibitsky <nizhibitsky@gmail.com>
- Alberto Gimeno <gimenete@gmail.com>
- Kirk Kimmel <kimmel.k.programmer@gmail.com>
- Nathan Grigg <nathan@nathanamy.org>
- Dr. Drang <drdrang@gmail.com>
- Robin Ward <robin.ward@gmail.com>
- Dmitry Medvinsky <me@dmedvinsky.name>
- Jason Jacobson <jason.a.jacobson@gmail.com>
- Jonas Follesø <jonas@follesoe.no>
- Dan Allen <dan.j.allen@gmail.com>
- noformnocontent <i@noformnocontent.com>
- Damien White <damien.white@visoftinc.com>
- Alexander Marenin <great_muchacho@mail.ru>
- Cédric Néhémie <cedric.nehemie@gmail.com>
- Simon Madine <simon@angryrobotzombie.com>
- Benjamin Pannell <contact@sierrasoftworks.com>
- Eric Knibbe <eric@lassosoft.com>
- Poren Chiang <ren.chiang@gmail.com>
- Kelley van Evert <kelleyvanevert@gmail.com>
- Kurt Emch <kurt@kurtemch.com>
- Mehdi Dogguy <mehdi@dogguy.org>
- Nicolas Braud-Santoni <nicolas.braud-santoni@ens-cachan.fr>
- Ralf Bitter <rabit@revigniter.com>
- Sylvestre Ledru <sylvestre.ledru@scilab-enterprises.com>
- Troy Kershaw <hello@troykershaw.com>
- Zena Treep <zena.treep@gmail.com>
- Daniel Kvasnicka <dkvasnicka@vendavo.com>
- Carlo Kok <ck@remobjects.com>
- Bram de Haan <info@atelierbramdehaan.nl>
- Seongwon Lee <dlimpid@gmail.com>
- Zaven Muradyan <megalivoithos@gmail.com>
- Jan T. Sott <git@idleberg.com>
- Brent Bradbury <brent@brentium.com>
- Martin Dilling-Hansen <martindlling@gmail.com>
- Ilya Vassilevsky <vassilevsky@gmail.com>
- Josh Adams <josh@isotope11.com>
- Dan Tao <daniel.tao@gmail.com>
- Jeff Escalante <hello@jenius.me>
- Jun Yang <yangjvn@126.com>
- Nikolay Lisienko <info@neor.ru>
- Heiko August <post@auge8472.de>
- Domen Kožar <domen@dev.si>
- Travis Odom <travis.a.odom@gmail.com>
- innocenat <innocenat@gmail.com>
- Arthur Bikmullin <devolonter@gmail.com>
- Pascal Hurni <phi@ruby-reactive.org>
- Roman Shmatov <romanshmatov@gmail.com>
- Nic West <nic@letolab.com>
- Panu Horsmalahti <panu.horsmalahti@iki.fi>
- Flaviu Tamas <tamas.flaviu@gmail.com>
- Damian Mee <mee.damian@gmail.com>
- Christopher Kaster <ikasoki@gmail.com>
- Chris Eidhof <chris@eidhof.nl>
- Nate Cook <natecook@gmail.com>
- Matt Diephouse <matt@diephouse.com>
- Erik Osheim <d_m@plastic-idolatry.com>
- Guillaume Laforge <glaforge@gmail.com>
- Lucas Mazza <lucastmazza@gmail.com>
- Maxim Dikun <dikmax@gmail.com>
- Henrik Feldt <henrik@haf.se>
- Anton Kochkov <anton.kochkov@gmail.com>
- Michael Allen <Michael.Allen@benefitfocus.com>
- JP Verkamp <me@jverkamp.com>
- Adam Joseph Cook <adam.joseph.cook@gmail.com>
- Sergey Vidyuk <svidyuk@gmail.com>
- Radek Liska <radekliska@gmail.com>
- Jose Molina Colmenero <gaudy41@gmail.com>
- Max Mikhailov <seven.phases.max@gmail.com>
- Bryant Williams <b.n.williams@gmail.com>
- Erik Paluka <erik.paluka@gmail.com>
<<<<<<< HEAD
- Luke Holder <lukemh@gmail.com>
- David Mohundro <david@mohundro.com>
- Nicholas Blumhardt <nblumhardt@nblumhardt.com>
- Christophe de Dinechin <christophe@taodyne.com>
- Taneli Vatanen <taneli.vatanen@gmail.com>
- Jen Evers-Corvina <jen@sevvie.net>
- Kassio Borges <kassioborgesm@gmail.com>
- Cedric Sohrauer <sohrauer@googlemail.com>
- Mickael Delahaye <mickael.delahaye@gmail.com>
- Hakan Özler <ozler.hakan@gmail.com>
- Trey Shugart <treshugart@gmail.com>
- Vincent Zurczak <vzurczak@linagora.com>
- Adam Joseph Cook <adam.joseph.cook@gmail.com>
- Edwin Dalorzo <edwin@dalorzo.org>
- mucaho <mkucko@gmail.com>
- Dennis Titze <dennis.titze@gmail.com>
=======
- Jon Evans <jon@craftyjon.com>
>>>>>>> 41a1fb38
<|MERGE_RESOLUTION|>--- conflicted
+++ resolved
@@ -133,7 +133,6 @@
 - Max Mikhailov <seven.phases.max@gmail.com>
 - Bryant Williams <b.n.williams@gmail.com>
 - Erik Paluka <erik.paluka@gmail.com>
-<<<<<<< HEAD
 - Luke Holder <lukemh@gmail.com>
 - David Mohundro <david@mohundro.com>
 - Nicholas Blumhardt <nblumhardt@nblumhardt.com>
@@ -150,6 +149,4 @@
 - Edwin Dalorzo <edwin@dalorzo.org>
 - mucaho <mkucko@gmail.com>
 - Dennis Titze <dennis.titze@gmail.com>
-=======
-- Jon Evans <jon@craftyjon.com>
->>>>>>> 41a1fb38
+- Jon Evans <jon@craftyjon.com>